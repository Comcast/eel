--- conflicted
+++ resolved
@@ -64,13 +64,13 @@
 	}
 }
 
-<<<<<<< HEAD
 // startProxyServices starts service and registers all http handlers.
 func startProxyServices(ctx Context) {
-	eventProxyPort := GetConfig(ctx).EventPort
-	if eventProxyPort == 0 {
-		eventProxyPort = 8080
-	}
+    eventProxyPort := GetConfig(ctx).EventPort
+	      if eventProxyPort == 0 {
+		        eventProxyPort = 8080
+}
+  
 	eventProxyPath := GetConfig(ctx).EventProxyPath
 	eventProcPath := GetConfig(ctx).EventProcPath
 	ctx.Log().Info("action", "registering_event_proxy", "path", "http://localhost:"+strconv.Itoa(eventProxyPort)+eventProxyPath)
@@ -92,10 +92,10 @@
 	http.Handle("/img/", http.StripPrefix("/img/", http.FileServer(http.Dir(filepath.Join(BasePath, "mascot")))))
 	ctx.Log().Info("action", "listening_for_events", "port", eventProxyPort, "proxy_path", eventProxyPath, "proc_path", eventProcPath)
 
-    // refer to https://golang.org/pkg/net/http/pprof
-    go func() {
-    	ctx.Log().Error(http.ListenAndServe("localhost:6060", nil))
-    }()
+  // refer to https://golang.org/pkg/net/http/pprof
+  go func() {
+      ctx.Log().Error(http.ListenAndServe("localhost:6060", nil))
+  }()
 
 	err := http.ListenAndServe(":"+strconv.Itoa(eventProxyPort), nil)
 	if err != nil {
@@ -103,8 +103,6 @@
 	}
 }
 
-=======
->>>>>>> 34a9e95d
 // initLogging sets up context and stats loop.
 func initLogging() {
 	if *basePath != "" {
