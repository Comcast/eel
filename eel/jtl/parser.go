--- conflicted
+++ resolved
@@ -299,25 +299,6 @@
 			return nil, errors.New("non-boolean condition")
 		}
 		chosenChild.adjustParameter()
-<<<<<<< HEAD
-=======
-		// hack to resurrect json inteface type
-		switch chosenChild.val.(type) {
-		case string:
-			strVal := chosenChild.val.(string)
-			if strings.Contains(strVal, "{") && strings.Contains(strVal, "}") {
-				obj, err := NewJDocFromString(strVal)
-				if err != nil {
-					ctx.Log().Error("action", "eel_parser_error", "cause", "invalid_json", "type", cond.typ, "val", cond.val)
-					stats.IncErrors()
-					AddError(ctx, RuntimeError{fmt.Sprintf("non json parameter"), "ifte", nil})
-					return nil, errors.New("non json parameters in call to ifte function")
-				}
-				chosenChild.val = obj.GetOriginalObject()
-			}
-		}
-		// end hack
->>>>>>> 52b39d7e
 		a.mom.kids[childIdx] = chosenChild
 		chosenChild.mom = a.mom
 		chosenChild.print(0, "CHOSENCHILD")
@@ -377,11 +358,7 @@
 			candB.collapseIntoSingleNode(ctx, doc)
 			candB.adjustParameter()
 			//ctx.Log().Debug("action", "eel_parser", "val_a", candA.val, "val_b", candB.val)
-			if candA.val == candB.val ||
-				(candA.val == true && candB.val == "true") ||
-				(candA.val == false && candB.val == "false") ||
-				(candA.val == "true" && candB.val == true) ||
-				(candA.val == "false" && candB.val == false) {
+			if candA.val == candB.val {
 				chosenChild := a.kids[i*3+2]
 				chosenChild.adjustParameter()
 				a.mom.kids[childIdx] = chosenChild
@@ -512,11 +489,7 @@
 	switch a.typ {
 	case astPath: // simple path selector
 		if a.mom == nil {
-<<<<<<< HEAD
-			//ctx.Log().Debug("event", "ast_collapse_failure", "reason", "mom_is_nil", "val", a.val, "type", a.typeString())
-=======
 			//ctx.Log().Debug("action", "ast_collapse_failure", "reason", "mom_is_nil", "val", a.val, "type", a.typeString())
->>>>>>> 52b39d7e
 			return false
 		}
 		a.val = doc.EvalPath(ctx, ToFlatString(a.val)) // retain type of selected path
@@ -533,29 +506,17 @@
 				a.typ = astParam
 			}
 		} else {
-<<<<<<< HEAD
-			//ctx.Log().Debug("event", "ast_collapse_failure", "reason", "wrong_type", "val", a.val, "type", a.typeString())
-=======
 			//ctx.Log().Debug("action", "ast_collapse_failure", "reason", "wrong_type", "val", a.val, "type", a.typeString())
->>>>>>> 52b39d7e
 		}
 		return true
 	case astFunction: // parameter-less function
 		if a.mom == nil {
-<<<<<<< HEAD
-			//ctx.Log().Debug("event", "ast_collapse_failure", "reason", "mom_is_nil", "val", a.val, "type", a.typeString())
-=======
 			//ctx.Log().Debug("action", "ast_collapse_failure", "reason", "mom_is_nil", "val", a.val, "type", a.typeString())
->>>>>>> 52b39d7e
 			return false
 		}
 		f := NewFunction(ToFlatString(a.val))
 		if f == nil {
-<<<<<<< HEAD
-			//ctx.Log().Debug("event", "ast_collapse_failure", "reason", "unknown_function", "val", a.val, "type", a.typeString())
-=======
 			//ctx.Log().Debug("action", "ast_collapse_failure", "reason", "unknown_function", "val", a.val, "type", a.typeString())
->>>>>>> 52b39d7e
 			return false
 		}
 		// odd: currently parameter-less functions require a single blank string as parameter
@@ -577,17 +538,6 @@
 		return true
 	case astParam, astStringParam: // function with parameters
 		if a.mom == nil {
-<<<<<<< HEAD
-			//ctx.Log().Debug("event", "ast_collapse_failure", "reason", "mom_is_nil", "val", a.val, "type", a.typeString())
-			return false
-		}
-		if a.mom.mom == nil {
-			//ctx.Log().Debug("event", "ast_collapse_failure", "reason", "grandma_is_nil", "val", a.val, "type", a.typeString())
-			return false
-		}
-		if a.mom.typ != astFunction {
-			//ctx.Log().Debug("event", "ast_collapse_failure", "reason", "mom_must_be_function", "val", a.val, "type", a.typeString())
-=======
 			//ctx.Log().Debug("action", "ast_collapse_failure", "reason", "mom_is_nil", "val", a.val, "type", a.typeString())
 			return false
 		}
@@ -597,16 +547,11 @@
 		}
 		if a.mom.typ != astFunction {
 			//ctx.Log().Debug("action", "ast_collapse_failure", "reason", "mom_must_be_function", "val", a.val, "type", a.typeString())
->>>>>>> 52b39d7e
 			return false
 		}
 		f := NewFunction(ToFlatString(a.mom.val))
 		if f == nil {
-<<<<<<< HEAD
-			//ctx.Log().Debug("event", "ast_collapse_failure", "reason", "unknown_function", "val", a.val, "type", a.typeString())
-=======
 			//ctx.Log().Debug("action", "ast_collapse_failure", "reason", "unknown_function", "val", a.val, "type", a.typeString())
->>>>>>> 52b39d7e
 			return false
 		}
 		params := make([]*JParam, 0)
@@ -638,28 +583,16 @@
 		} else if a.mom.mom.typ == astAgg {
 			a.mom.typ = astText
 		} else {
-<<<<<<< HEAD
-			//ctx.Log().Debug("event", "ast_collapse_failure", "reason", "mom_must_be_function_or_aggregation", "val", a.val, "type", a.typeString())
-=======
 			//ctx.Log().Debug("action", "ast_collapse_failure", "reason", "mom_must_be_function_or_aggregation", "val", a.val, "type", a.typeString())
->>>>>>> 52b39d7e
 		}
 		return true
 	case astText: // aggregation of text fields
 		if a.mom == nil {
-<<<<<<< HEAD
-			//ctx.Log().Debug("event", "ast_collapse_failure", "reason", "mom_is_nil", "val", a.val, "type", a.typeString())
-			return false
-		}
-		if a.mom.typ != astAgg {
-			//ctx.Log().Debug("event", "ast_collapse_failure", "reason", "mom_must_be_aggregation", "val", a.val, "type", a.typeString())
-=======
 			//ctx.Log().Debug("action", "ast_collapse_failure", "reason", "mom_is_nil", "val", a.val, "type", a.typeString())
 			return false
 		}
 		if a.mom.typ != astAgg {
 			//ctx.Log().Debug("action", "ast_collapse_failure", "reason", "mom_must_be_aggregation", "val", a.val, "type", a.typeString())
->>>>>>> 52b39d7e
 			return false
 		}
 		if len(a.mom.kids) == 1 { // retain type for single value aggregations, except for nil which is converted to ""
