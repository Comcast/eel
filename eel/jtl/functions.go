/**
 * Copyright 2015 Comcast Cable Communications Management, LLC
 *
 * Licensed under the Apache License, Version 2.0 (the "License");
 * you may not use this file except in compliance with the License.
 * You may obtain a copy of the License at
 *
 *   http://www.apache.org/licenses/LICENSE-2.0
 *
 * Unless required by applicable law or agreed to in writing, software
 * distributed under the License is distributed on an "AS IS" BASIS,
 * WITHOUT WARRANTIES OR CONDITIONS OF ANY KIND, either express or implied.
 * See the License for the specific language governing permissions and
 * limitations under the License.
 */

package jtl

import (
	"encoding/json"
	"errors"
	"fmt"
	"net/http"
	"net/url"
	"regexp"
	"strconv"
	"strings"
	"time"

	"github.com/robertkrimen/otto"

	. "github.com/Comcast/eel/eel/util"
)

type (
	// JFunction represents built-in functions that can be used in jpath expressions.
	JFunction struct {
		fn           func(ctx Context, doc *JDoc, params []*JParam) interface{}
		minNumParams int
		maxNumParams int
	}
)

type (
	JParam struct {
		val interface{}
		typ string
		err error
	}
)

func NewJParam(ctx Context, param string, typeHint string) *JParam {
	// currently type hint is not validated
	stats := ctx.Value(EelTotalStats).(*ServiceStats)
	param = strings.TrimSpace(param)
	if param == "" || param == "''" {
		return &JParam{"", TYPE_STRING, nil}
	}
	if typeHint == TYPE_STRING {
		return &JParam{param, TYPE_STRING, nil}
	}
	if param == "null" {
		return &JParam{"", TYPE_NULL, nil}
	}
	/*if strings.Contains(param, "{{") && strings.Contains(param, "}}") {
		return &JParam{param, TYPE_EXPR, nil}
	}*/
	if strings.HasPrefix(param, "{") && strings.HasSuffix(param, "}") {
		var m map[string]interface{}
		err := json.Unmarshal([]byte(param), &m)
		if err != nil {
			return &JParam{param, TYPE_MAP, err}
		} else {
			return &JParam{m, TYPE_MAP, nil}
		}
	}
	if strings.HasPrefix(param, "[") && strings.HasSuffix(param, "]") {
		var a []interface{}
		err := json.Unmarshal([]byte(param), &a)
		if err != nil {
			return &JParam{param, TYPE_ARRAY, err}
		} else {
			return &JParam{a, TYPE_ARRAY, nil}
		}
	}
	if param == "true" {
		return &JParam{true, TYPE_BOOL, nil}
	}
	if param == "false" {
		return &JParam{false, TYPE_BOOL, nil}
	}
	i, err := strconv.ParseInt(param, 10, 64)
	if err == nil {
		return &JParam{i, TYPE_INT, nil}
	}
	f, err := strconv.ParseFloat(param, 64)
	if err == nil {
		return &JParam{f, TYPE_FLOAT, nil}
	}
	ctx.Log().Error("event", "parse_param", "error", "unparsable_parameter", "param", param)
	stats.IncErrors()
	AddError(ctx, SyntaxError{fmt.Sprintf("unparsable parameter %s", param), ""})
	return &JParam{param, TYPE_STRING, errors.New("parameter unparsable")}
}

func (p *JParam) Log() {
	Gctx.Log().Info("PARAM", *p, "type", p.GetType(), "val", p.GetVal(), "error", p.GetErr())
}

func (p *JParam) GetType() string {
	return p.typ
}

func (p *JParam) GetErr() error {
	return p.err
}

func (p *JParam) GetVal() interface{} {
	return p.val
}

func (p *JParam) GetStringVal() string {
	switch p.val.(type) {
	case string:
		return p.val.(string)
	}
	return ""
}

func (p *JParam) GetBoolVal() bool {
	switch p.val.(type) {
	case bool:
		return p.val.(bool)
	}
	return false
}

func (p *JParam) GetIntVal() int {
	switch p.val.(type) {
	case int:
		return p.val.(int)
	case int32:
		return int(p.val.(int32))
	case int64:
		return int(p.val.(int64))
	}
	return 0
}

func (p *JParam) GetFloatVal() float64 {
	switch p.val.(type) {
	case float32:
		return float64(p.val.(float32))
	case float64:
		return p.val.(float64)
	}
	return 0.0
}

func (p *JParam) GetJDocVal() *JDoc {
	m, _ := NewJDocFromInterface(p.val)
	return m
}

func (p *JParam) GetMapVal() map[string]interface{} {
	switch p.val.(type) {
	case map[string]interface{}:
		return p.val.(map[string]interface{})
	}
	return nil
}

func (p *JParam) GetArrayVal() []interface{} {
	switch p.val.(type) {
	case []interface{}:
		return p.val.([]interface{})
	}
	return nil
}

const (
	TYPE_STRING = "string"
	TYPE_INT    = "int"
	TYPE_FLOAT  = "float"
	TYPE_ARRAY  = "array"
	TYPE_MAP    = "map"
	TYPE_BOOL   = "bool"
	TYPE_NULL   = "null"
	//TYPE_EXPR   = "expression"
)

// NewFunction gets function implementation by name.
func NewFunction(fn string) *JFunction {
	//stats := gctx.Value(EelTotalStats).(*ServiceStats)
	switch fn {
	case "curl":
		// hit external web service
		// method - POST, GET etc.
		// url - url of external service
		// payload - payload to be sent to external service
		// headers - headers to be sent to external service
		// retries - if true, applies retry policy as specified in config.json in case of failure, no retries if false
		// curl('<method>','<url>',['<payload>'],['<header-map>'],['<retries>'])
		// example curl('POST', 'http://foo.com/bar/json', 'foo-{{/content/bar}}')
		return &JFunction{fnCurl, 2, 5}
	case "uuid":
		// returns UUID string
		// uuid()
		return &JFunction{fnUuid, 0, 0}
	case "header":
		// returns a value given the http request header key, or all headers if no key is given
		// header('mykey')
		return &JFunction{fnHeader, 0, 1}
	case "ident":
		// returns input parameter unchanged, for debugging only
		// ident('foo')
		return &JFunction{fnIdent, 1, 1}
	case "upper":
		// upper case input string, example upper('foo')
		return &JFunction{fnUpper, 1, 1}
	case "lower":
		// lower case input string, example lower('foo')
		return &JFunction{fnLower, 1, 1}
	case "substr":
		// substring by start and end index, example substr('foo', 0, 1)
		return &JFunction{fnSubstr, 3, 3}
	case "eval":
		// evaluates simple path expression on current document and returns result
		return &JFunction{fnEval, 1, 2}
	case "prop":
		// return property from CustomProperties section in config.json
		return &JFunction{fnProp, 1, 1}
	case "js":
		// execute arbitrary javascript and return result
		return &JFunction{fnJs, 1, 100}
	case "alt":
		// return first non blank parameter (alternative)
		return &JFunction{fnAlt, 2, 100}
	case "case":
		// simplification of nested ifte(equals(),'foo', ifte(equals(...),...)) cascade
		// case('<path_1>','<comparison_value_1>','<return_value_1>', '<path_2>','<comparison_value_2>','<return_value_2>,...,'<default>')
		return &JFunction{fnCase, 3, 100}
	case "regex":
		// apply regex to string value and return (first) result: regex('<string>', '<regex>')
		return &JFunction{fnRegex, 2, 3}
	case "match":
		// apply regex to string value and return true if matches: match('<string>', '<regex>')
		return &JFunction{fnMatch, 2, 2}
	case "and":
		// boolean and: and('<bool>', '<bool>', ...)
		return &JFunction{fnAnd, 1, 100}
	case "or":
		// boolean or: or('<bool>', '<bool>', ...)
		return &JFunction{fnOr, 1, 100}
	case "not":
		// boolean not: not('<bool>')
		return &JFunction{fnNot, 1, 1}
	case "contains":
		// checks if document contains another document: contains('<doc1>', ['<doc2>'])
		return &JFunction{fnContains, 1, 2}
	case "equals":
		// checks if document is equal to another json document or if two strings are equal: equals('<doc1>',['<doc2>'])
		return &JFunction{fnEquals, 1, 2}
	case "join":
		// merges two json documents into one, key conflicts are resolved at random
		return &JFunction{fnJoin, 2, 2}
	case "format":
		// formats time string: format('<ms>',['<layout>'],['<timezone>']), example: format('1439962298000','Mon Jan 2 15:04:05 2006','PST')
		return &JFunction{fnFormat, 1, 3}
	case "ifte":
		// if condition then this else that: ifte('<condition>','<then>',['<else>']), example: ifte('{{equals('{{/data/name}}','')}}','','by {{/data/name}}')
		return &JFunction{fnIfte, 1, 3}
	case "transform":
		// apply transformation: transform('<name_of_transformation>', '<doc>', ['<pattern>'], ['<join>']), example: transform('my_transformation', '{{/content}}')
		// - the transformation is selected by name from an optional transformation map in the handler config
		// - if the document is an array, the transformation will be iteratively applied to all array elements
		// - if a pattern is provided will only be applied if document is matching the pattern
		// - if a join is provided it will be joined with the document before applying the transformation
		return &JFunction{fnTransform, 1, 4}
	case "itransform":
		// apply transformation iteratively: transform('<name_of_transformation>', '<doc>', ['<pattern>'], ['<join>']), example: transform('my_transformation', '{{/content}}')
		// - the transformation is selected by name from an optional transformation map in the handler config
		// - if the document is an array, the transformation will be iteratively applied to all array elements
		// - if a pattern is provided will only be applied if document is matching the pattern
		// - if a join is provided it will be joined with the document before applying the transformation
		return &JFunction{fnITransform, 1, 4}
	case "true":
		// returns always true, shorthand for equals('1', '1')
		return &JFunction{fnTrue, 0, 0}
	case "false":
		// returns always false, shorthand for equals('1', '2')
		return &JFunction{fnFalse, 0, 0}
	case "time":
		// returns current time as timestamp
		return &JFunction{fnTime, 0, 0}
	case "tenant":
		// returns tenant of current handler
		return &JFunction{fnTenant, 0, 0}
	case "traceid":
		// returns current trace id used for logging
		return &JFunction{fnTraceId, 0, 0}
	case "choose":
		// chooses elements from list or array based on pattern
		return &JFunction{fnChoose, 2, 2}
	case "crush":
		// collapse a JSON document into a flat array
		return &JFunction{fnCrush, 1, 1}
	case "len":
		// returns length of object (string, array, map)
		return &JFunction{fnLen, 1, 1}
	case "exists":
		// returns true if path exists in document
		return &JFunction{fnExists, 1, 2}
	default:
		//gctx.Log.Error("event", "execute_function", "function", fn, "error", "not_implemented")
		//stats.IncErrors()
		return nil
	}
}

// fnRegex regular expression function returns first matching value.
func fnRegex(ctx Context, doc *JDoc, params []*JParam) interface{} {
	stats := ctx.Value(EelTotalStats).(*ServiceStats)
	if params == nil || len(params) > 3 {
		ctx.Log().Error("event", "execute_function", "function", "regex", "error", "wrong_number_of_parameters", "params", params)
		stats.IncErrors()
		AddError(ctx, SyntaxError{fmt.Sprintf("wrong number of parameters in call to regex function"), "regex"})
		return nil
	}
	reg, err := regexp.Compile(params[1].GetStringVal())
	if err != nil {
		ctx.Log().Error("event", "execute_function", "function", "regex", "error", "invalid_regex", "params", params, "message", err.Error())
		stats.IncErrors()
		AddError(ctx, RuntimeError{fmt.Sprintf("invalid regex in call to regex function: %s", err.Error()), "regex"})
		return nil

	}
	all := false
	if len(params) == 3 {
		all = params[2].GetBoolVal()
		if params[2].GetType() != TYPE_BOOL {
			ctx.Log().Error("event", "execute_function", "function", "regex", "error", "non_boolean_parameter", "params", params)
			stats.IncErrors()
			AddError(ctx, SyntaxError{fmt.Sprintf("non boolean parameters in call to regex function"), "regex"})
			return nil
		}
	}
	if all {
		items := reg.FindAllString(params[0].GetStringVal(), -1)
		res := ""
		for _, it := range items {
			res += it
		}
		return res
	} else {
		return reg.FindString(params[0].GetStringVal())
	}
}

// fnMatch regular expression function returns true if regex matches.
func fnMatch(ctx Context, doc *JDoc, params []*JParam) interface{} {
	stats := ctx.Value(EelTotalStats).(*ServiceStats)
	if params == nil || len(params) != 2 {
		ctx.Log().Error("event", "execute_function", "function", "match", "error", "wrong_number_of_parameters", "params", params)
		stats.IncErrors()
		AddError(ctx, SyntaxError{fmt.Sprintf("wrong number of parameters in call to match function"), "match"})
		return nil
	}
	reg, err := regexp.Compile(params[1].GetStringVal())
	if err != nil {
		ctx.Log().Error("event", "execute_function", "function", "match", "error", "invalid_regex", "params", params, "message", err.Error())
		stats.IncErrors()
		AddError(ctx, RuntimeError{fmt.Sprintf("invalid regex in call to match function: %s", err.Error()), "match"})
		return nil
	}
	return reg.MatchString(params[0].GetStringVal())
}

// fnAlt alternative function.
func fnAlt(ctx Context, doc *JDoc, params []*JParam) interface{} {
	stats := ctx.Value(EelTotalStats).(*ServiceStats)
<<<<<<< HEAD
	if params == nil || len(params) < 2 {
		ctx.Log().Error("event", "execute_function", "function", "alt", "error", "wrong_number_of_parameters", "params", params)
		stats.IncErrors()
		AddError(ctx, SyntaxError{fmt.Sprintf("wrong number of parameters in call to alt function"), "alt"})
		return nil
	}
	for _, p := range params {
		if sp := p.GetVal(); sp != nil && sp != "" {
			return sp
		}
	}
	return ""
=======
	ctx.Log().Error("event", "execute_function", "function", "alt", "error", "now_implemented_in_parser", "params", params)
	stats.IncErrors()
	AddError(ctx, SyntaxError{fmt.Sprintf("alt function now implemented in parser"), "alt", params})
	return nil
>>>>>>> 6b1ea665
}

// fnAnd boolean and function.
func fnAnd(ctx Context, doc *JDoc, params []*JParam) interface{} {
	stats := ctx.Value(EelTotalStats).(*ServiceStats)
	if params == nil || len(params) < 1 {
		ctx.Log().Error("event", "execute_function", "function", "and", "error", "wrong_number_of_parameters", "params", params)
		stats.IncErrors()
		AddError(ctx, SyntaxError{fmt.Sprintf("wrong number of parameters in call to and function"), "and"})
		return nil
	}
	result := true
	for i := 0; i < len(params); i++ {
		b := params[i].GetBoolVal()
		if params[i].GetType() != TYPE_BOOL {
			ctx.Log().Error("event", "execute_function", "function", "and", "error", "non_boolean_parameter", "params", params)
			stats.IncErrors()
			AddError(ctx, SyntaxError{fmt.Sprintf("non boolean parameters in call to and function"), "and"})
			return nil
		}
		result = result && b
	}
	return result
}

// fnOr boolean or function.
func fnOr(ctx Context, doc *JDoc, params []*JParam) interface{} {
	stats := ctx.Value(EelTotalStats).(*ServiceStats)
	if params == nil || len(params) < 1 {
		ctx.Log().Error("event", "execute_function", "function", "or", "error", "wrong_number_of_parameters", "params", params)
		stats.IncErrors()
		AddError(ctx, SyntaxError{fmt.Sprintf("wrong number of parameters in call to or function"), "or"})
		return nil
	}
	result := false
	for i := 0; i < len(params); i++ {
		b := params[i].GetBoolVal()
		if params[i].GetType() != TYPE_BOOL {
			ctx.Log().Error("event", "execute_function", "function", "or", "error", "non_boolean_parameter", "params", params)
			stats.IncErrors()
			AddError(ctx, SyntaxError{fmt.Sprintf("non boolean parameters in call to or function"), "or"})
			return nil
		}
		result = result || b
	}
	return result
}

// fnNot boolean not function.
func fnNot(ctx Context, doc *JDoc, params []*JParam) interface{} {
	stats := ctx.Value(EelTotalStats).(*ServiceStats)
	if params == nil || len(params) != 1 {
		ctx.Log().Error("event", "execute_function", "function", "not", "error", "wrong_number_of_parameters", "params", params)
		stats.IncErrors()
		AddError(ctx, SyntaxError{fmt.Sprintf("wrong number of parameters in call to not function"), "not"})
		return nil
	}
	result := params[0].GetBoolVal()
	if params[0].GetType() != TYPE_BOOL {
		ctx.Log().Error("event", "execute_function", "function", "not", "error", "non_boolean_parameter", "params", params)
		stats.IncErrors()
		AddError(ctx, SyntaxError{fmt.Sprintf("non boolean parameters in call to not function"), "not"})
		return nil
	}
	return !result
}

// fnContains contains function.
func fnContains(ctx Context, doc *JDoc, params []*JParam) interface{} {
	stats := ctx.Value(EelTotalStats).(*ServiceStats)
	if params == nil || len(params) < 1 || len(params) > 2 {
		ctx.Log().Error("event", "execute_function", "function", "contains", "error", "wrong_number_of_parameters", "params", params)
		stats.IncErrors()
		AddError(ctx, SyntaxError{fmt.Sprintf("wrong number of parameters in call to contains function"), "contains"})
		return nil
	}
	if len(params) == 2 {
		if params[1].GetType() != TYPE_MAP && params[1].GetType() != TYPE_ARRAY {
			ctx.Log().Error("event", "execute_function", "function", "contains", "error", "non_json_parameter", "params", params)
			stats.IncErrors()
			AddError(ctx, SyntaxError{fmt.Sprintf("non json parameters in call to contains function"), "contains"})
			return nil
		}
		doc = params[1].GetJDocVal()
	}
	if params[0].GetType() != TYPE_MAP && params[0].GetType() != TYPE_ARRAY {
		ctx.Log().Error("event", "execute_function", "function", "contains", "error", "non_json_parameter", "params", params)
		stats.IncErrors()
		AddError(ctx, SyntaxError{fmt.Sprintf("non json parameters in call to contains function"), "contains"})
		return nil
	}
	containee := params[0].GetJDocVal()
	matches, _ := doc.MatchesPattern(containee)
	return matches
}

// fnChoose choose function.
func fnChoose(ctx Context, doc *JDoc, params []*JParam) interface{} {
	//TODO: allow to choose form main document, flip params
	stats := ctx.Value(EelTotalStats).(*ServiceStats)
	if params == nil || len(params) != 2 {
		ctx.Log().Error("event", "execute_function", "function", "choose", "error", "wrong_number_of_parameters", "params", params)
		stats.IncErrors()
		AddError(ctx, SyntaxError{fmt.Sprintf("wrong number of parameters in call to choose function"), "choose"})
		return nil
	}
	if params[0].GetType() != TYPE_MAP && params[0].GetType() != TYPE_ARRAY {
		ctx.Log().Error("event", "execute_function", "function", "choose", "error", "non_json_parameter", "params", params)
		stats.IncErrors()
		AddError(ctx, SyntaxError{fmt.Sprintf("non json parameters in call to choose function"), "choose"})
		return nil
	}
	mydoc := params[0].GetVal()
	if params[1].GetType() != TYPE_MAP && params[1].GetType() != TYPE_ARRAY {
		ctx.Log().Error("event", "execute_function", "function", "choose", "error", "non_json_parameter", "params", params)
		stats.IncErrors()
		AddError(ctx, SyntaxError{fmt.Sprintf("non json parameters in call to choose function"), "choose"})
		return nil
	}
	pattern := params[1].GetVal()
	choice := doc.choose(mydoc, pattern)
	return choice
}

// fnCrush crush function.
func fnCrush(ctx Context, doc *JDoc, params []*JParam) interface{} {
	//TODO: don't arrify non-arrays
	stats := ctx.Value(EelTotalStats).(*ServiceStats)
	if params == nil || len(params) != 1 {
		ctx.Log().Error("event", "execute_function", "function", "crush", "error", "wrong_number_of_parameters", "params", params)
		stats.IncErrors()
		AddError(ctx, SyntaxError{fmt.Sprintf("wrong number of parameters in call to choose function"), "crush"})
		return nil
	}
	if params[0].GetType() != TYPE_MAP && params[0].GetType() != TYPE_ARRAY {
		ctx.Log().Error("event", "execute_function", "function", "crush", "error", "non_json_parameter", "params", params)
		stats.IncErrors()
		AddError(ctx, SyntaxError{fmt.Sprintf("non json parameters in call to crush function"), "crush"})
		return nil
	}
	mydoc := params[0].GetVal()
	crush := doc.crush(mydoc, nil)
	return crush
}

// fnEquals function. Performs deep equals on two JSON documents, otherwise a simple string comparison will be done.
func fnEquals(ctx Context, doc *JDoc, params []*JParam) interface{} {
	stats := ctx.Value(EelTotalStats).(*ServiceStats)
	if params == nil || len(params) < 1 || len(params) > 2 {
		ctx.Log().Error("event", "execute_function", "function", "equals", "error", "wrong_number_of_parameters", "params", params)
		stats.IncErrors()
		AddError(ctx, SyntaxError{fmt.Sprintf("wrong number of parameters in call to equals function"), "equals"})
		return nil
	}
	pattern := params[0].GetJDocVal()
	if len(params) == 2 {
		if params[0].GetType() != params[1].GetType() {
			return false
		}
		if params[1].GetType() != TYPE_ARRAY && params[1].GetType() != TYPE_MAP {
			return params[0].GetVal() == params[1].GetVal()
		}
		doc = params[1].GetJDocVal()
	}
	return doc.Equals(pattern)
}

// fnIfte is an if-then-else function. The first parameter must evaluate to a boolean, the third parameter is optional.
func fnIfte(ctx Context, doc *JDoc, params []*JParam) interface{} {
	stats := ctx.Value(EelTotalStats).(*ServiceStats)
<<<<<<< HEAD
	if params == nil || len(params) < 2 || len(params) > 3 {
		ctx.Log().Error("event", "execute_function", "function", "ifte", "error", "wrong_number_of_parameters", "params", params)
		stats.IncErrors()
		AddError(ctx, SyntaxError{fmt.Sprintf("wrong number of parameters in call to ifte function"), "ifte"})
		return nil
	}
	conditionMet := params[0].GetBoolVal()
	if params[0].GetType() != TYPE_BOOL {
		ctx.Log().Error("event", "execute_function", "function", "ifte", "error", "non_boolean_parameter", "params", params)
		stats.IncErrors()
		AddError(ctx, SyntaxError{fmt.Sprintf("non boolean parameters in call to ifte function"), "ifte"})
		return nil
	}
	var res interface{}
	if conditionMet {
		res = params[1].GetVal()
	} else if len(params) == 3 {
		res = params[2].GetVal()
	}
	return res
=======
	ctx.Log().Error("event", "execute_function", "function", "ifte", "error", "now_implemented_in_parser", "params", params)
	stats.IncErrors()
	AddError(ctx, SyntaxError{fmt.Sprintf("ifte function now implemented in parser"), "ifte", params})
	return nil
>>>>>>> 6b1ea665
}

// fnCase is a simplification of a nested ifte(equals(),'foo', ifte(equals(...),...)) cascade.
// Example: case('<path_1>','<comparison_value_1>','<return_value_1>', '<path_2>','<comparison_value_2>','<return_value_2>,...,'<default>')
func fnCase(ctx Context, doc *JDoc, params []*JParam) interface{} {
	stats := ctx.Value(EelTotalStats).(*ServiceStats)
<<<<<<< HEAD
	if params == nil || len(params) < 3 || len(params)%3 > 1 {
		ctx.Log().Error("event", "execute_function", "function", "case", "error", "wrong_number_of_parameters", "params", params)
		stats.IncErrors()
		AddError(ctx, SyntaxError{fmt.Sprintf("wrong number of parameters in call to case function"), "case"})
		return nil
	}
	for i := 0; i < len(params)/3; i++ {
		//TODO: consider evaluating maps and arrays here
		if params[i*3].GetVal() == params[i*3+1].GetVal() {
			return params[i*3+2].GetVal()
		}
	}
	if len(params)%3 == 1 {
		return params[len(params)-1].GetVal()
	}
	return ""
=======
	ctx.Log().Error("event", "execute_function", "function", "case", "error", "now_implemented_in_parser", "params", params)
	stats.IncErrors()
	AddError(ctx, SyntaxError{fmt.Sprintf("case function now implemented in parser"), "case", params})
	return nil
>>>>>>> 6b1ea665
}

// fnJs JavaScript function. Kind of useful for everything that does not have a built-in function.
func fnJs(ctx Context, doc *JDoc, params []*JParam) interface{} {
	stats := ctx.Value(EelTotalStats).(*ServiceStats)
	if params == nil || len(params) < 1 {
		ctx.Log().Error("event", "execute_function", "function", "js", "error", "wrong_number_of_parameters", "params", params)
		stats.IncErrors()
		AddError(ctx, SyntaxError{fmt.Sprintf("wrong number of parameters in call to js function"), "js"})
		return nil
	}
	vm := otto.New()
	for i := 2; i < len(params)-1; i += 2 {
		vm.Set(params[i].GetStringVal(), params[i+1].GetStringVal())
	}
	//ctx.Log.Info("run", extractStringParam(params[0]))
	value, err := vm.Run(params[0].GetStringVal())
	if err != nil {
		ctx.Log().Error("event", "execute_function", "function", "js", "error", "vm_error", "params", params, "detail", err.Error())
		stats.IncErrors()
		AddError(ctx, RuntimeError{fmt.Sprintf("js vm error: %s", err.Error), "js"})
		return nil
	}
	if len(params) > 1 {
		//ctx.Log.Info("get", extractStringParam(params[1]))
		value, err = vm.Get(params[1].GetStringVal())
		if err != nil {
			ctx.Log().Error("event", "execute_function", "function", "js", "error", "vm_val_error", "params", params, "detail", err.Error())
			stats.IncErrors()
			AddError(ctx, RuntimeError{fmt.Sprintf("js vm value error: %s", err.Error), "js"})
			return nil
		}
	}
	var ret interface{}
	if value.IsString() {
		ret, err = value.ToString()
	} else if value.IsNumber() {
		var i64ret int64
		i64ret, err = value.ToInteger()
		ret = int(i64ret)
	} else if value.IsBoolean() {
		ret, err = value.ToBoolean()
	} else {
		ret = value.String()
	}
	if err != nil {
		ctx.Log().Error("event", "execute_function", "function", "js", "error", "vm_val_conv_error", "params", params, "detail", err.Error())
		stats.IncErrors()
		AddError(ctx, RuntimeError{fmt.Sprintf("js vm value conversion error: %s", err.Error), "js"})
		return nil
	}
	return ret
}

// fnCurl provides curl-like functionality to reach out to helper web services. This function usually has grave performance consequences.
func fnCurl(ctx Context, doc *JDoc, params []*JParam) interface{} {
	stats := ctx.Value(EelTotalStats).(*ServiceStats)
	if params == nil || len(params) < 2 || len(params) > 5 {
		ctx.Log().Error("event", "execute_function", "function", "curl", "error", "wrong_number_of_parameters", "params", params)
		stats.IncErrors()
		AddError(ctx, SyntaxError{fmt.Sprintf("wrong number of parameters in call to curl function"), "curl"})
		return nil
	}
	var err error
	retry := false
	if len(params) >= 5 {
		retry = params[4].GetBoolVal()
		if params[4].GetType() != TYPE_BOOL {
			stats.IncErrors()
			ctx.Log().Error("event", "execute_function", "function", "curl", "error", "non_boolean_parameter", "params", params)
			AddError(ctx, SyntaxError{"non boolean parameter in call to curl function", "curl"})
			return nil
		}
	}
	endpoint := params[1].GetStringVal()

	//urlencode query string
	parsed, _ := url.Parse(endpoint)
	parsed.RawQuery = parsed.Query().Encode()
	endpoint = parsed.String()

	if ctx.ConfigValue("debug.url") != nil {
		endpoint = ctx.ConfigValue("debug.url").(string)
	}
	// compose http headers: at a minimum use trace header (if available), then add extra headers (if given in param #5)
	hmap := make(map[string]interface{})
	if len(params) >= 4 {
		if params[3].GetType() != TYPE_MAP {
			stats.IncErrors()
			ctx.Log().Error("event", "execute_function", "function", "curl", "error", "invalid_headers", "params", params)
			AddError(ctx, SyntaxError{fmt.Sprintf("invalid headers parameters in call to curl function"), "curl"})
		} else {
			hmap = params[3].GetMapVal()
		}
	}
	headers := make(map[string]string, 0)
	if hmap != nil {
		for k, v := range hmap {
			if s, ok := v.(string); ok {
				headers[k] = s
			}
		}
	}
	body := ""
	if len(params) >= 3 {
		body = params[2].GetStringVal()
	}
	ctx.AddLogValue("destination", "external_service")
	var resp string
	var status int
	if retry {
		resp, status, err = GetRetrier(ctx).RetryEndpoint(ctx, endpoint, body, params[0].GetStringVal(), headers, nil)
	} else {
		resp, status, err = HitEndpoint(ctx, endpoint, body, params[0].GetStringVal(), headers, nil)
	}
	if err != nil {
		// this error will already be counted by hitEndpoint
		ctx.Log().Error("event", "execute_function", "function", "curl", "error", "unexpected_response", "status", strconv.Itoa(status), "detail", err.Error(), "response", resp, "params", params)
		AddError(ctx, NetworkError{endpoint, err.Error(), status})
		return nil
	}
	if status < 200 || status >= 300 {
		// this error will already be counted by hitEndpoint
		ctx.Log().Error("event", "execute_function", "function", "curl", "error", "unexpected_response", "status", strconv.Itoa(status), "response", resp, "params", params)
		AddError(ctx, NetworkError{endpoint, "endpoint returned error", status})
		return nil
	}
	var res interface{}
	err = json.Unmarshal([]byte(resp), &res)
	if err != nil {
		return resp
	} else {
		return res
	}
}

// fnmHeader function to obtain http header value from incoming event by key.
func fnHeader(ctx Context, doc *JDoc, params []*JParam) interface{} {
	stats := ctx.Value(EelTotalStats).(*ServiceStats)
	if params == nil || len(params) > 1 {
		ctx.Log().Error("event", "execute_function", "function", "header", "error", "wrong_number_of_parameters", "params", params)
		stats.IncErrors()
		AddError(ctx, SyntaxError{"wrong number of parameters in call to header function", "header"})
		return ""
	}
	header := ctx.Value(EelRequestHeader)
	if header == nil {
		ctx.Log().Info("event", "execute_function", "function", "header", "message", "header_object_not_found")
		stats.IncErrors()
		AddError(ctx, RuntimeError{"header object not found in call to header function", "header"})
		return ""
	}
	h, ok := header.(http.Header)
	if !ok {
		ctx.Log().Info("event", "execute_function", "function", "header", "message", "header_object_not_valid")
		AddError(ctx, RuntimeError{"header object not valid in call to header function", "header"})
		stats.IncErrors()
		return ""
	}
	if len(params) == 1 && len(params[0].GetStringVal()) > 2 {
		key := params[0].GetStringVal()
		return h.Get(key)
	} else {
		return h
	}
}

// fnUuid return a new uuid.
func fnUuid(ctx Context, doc *JDoc, params []*JParam) interface{} {
	stats := ctx.Value(EelTotalStats).(*ServiceStats)
	if params == nil || params[0].GetStringVal() != "" {
		ctx.Log().Error("event", "execute_function", "function", "uuid", "error", "no_parameters_expected", "params", params)
		stats.IncErrors()
		AddError(ctx, SyntaxError{fmt.Sprintf("no parameters expected in call to uuid function"), "uuid"})
		return ""
	}
	uuid, err := NewUUID()
	if err != nil {
		ctx.Log().Error("event", "execute_function", "function", "uuid", "error", "uuid_generator", "params", params)
		stats.IncErrors()
		AddError(ctx, RuntimeError{fmt.Sprintf("uuid generator error in call to uuid function"), "uuid"})
		return ""
	}
	return uuid
}

// fnTraceId returns current tarce id used for logging.
func fnTraceId(ctx Context, doc *JDoc, params []*JParam) interface{} {
	stats := ctx.Value(EelTotalStats).(*ServiceStats)
	if params == nil || params[0].GetStringVal() != "" {
		ctx.Log().Error("event", "execute_function", "function", "traceid", "error", "no_parameters_expected", "params", params)
		stats.IncErrors()
		AddError(ctx, SyntaxError{fmt.Sprintf("no parameters expected in call to uuid function"), "traceid"})
		return ""
	}
	return ctx.LogValue("tx.traceId")
}

// fnTime return current time in nano-seconds.
func fnTime(ctx Context, doc *JDoc, params []*JParam) interface{} {
	stats := ctx.Value(EelTotalStats).(*ServiceStats)
	if params == nil || params[0].GetStringVal() != "" {
		ctx.Log().Error("event", "execute_function", "function", "time", "error", "no_parameters_expected", "params", params)
		stats.IncErrors()
		AddError(ctx, SyntaxError{fmt.Sprintf("no parameters expected in call to uuid function"), "time"})
		return ""
	}
	return time.Now().UnixNano()
}

// fnIdent is a function that does nothing. Somtimes interesting for debugging.
func fnIdent(ctx Context, doc *JDoc, params []*JParam) interface{} {
	stats := ctx.Value(EelTotalStats).(*ServiceStats)
	if params == nil || len(params) != 1 {
		ctx.Log().Error("event", "execute_function", "function", "ident", "error", "wrong_number_of_parameters", "params", params)
		stats.IncErrors()
		AddError(ctx, SyntaxError{fmt.Sprintf("wrong number of parameters in call to ident function"), "ident"})
		return ""
	}
	return params[0].GetVal()
}

// fnUpper function to uppercase a string.
func fnUpper(ctx Context, doc *JDoc, params []*JParam) interface{} {
	stats := ctx.Value(EelTotalStats).(*ServiceStats)
	if params == nil || len(params) != 1 {
		ctx.Log().Error("event", "execute_function", "function", "upper", "error", "wrong_number_of_parameters", "params", params)
		stats.IncErrors()
		AddError(ctx, SyntaxError{fmt.Sprintf("wrong number of parameters in call to upper function"), "upper"})
		return ""
	}
	if params[0].GetType() != TYPE_STRING {
		stats.IncErrors()
		ctx.Log().Error("event", "execute_function", "function", "upper", "error", "non_string_parameter", "params", params)
		AddError(ctx, SyntaxError{fmt.Sprintf("non string parameter in call to upper function"), "upper"})
	}
	return strings.ToUpper(params[0].GetStringVal())
}

// fnLower function to lowercase a string.
func fnLower(ctx Context, doc *JDoc, params []*JParam) interface{} {
	stats := ctx.Value(EelTotalStats).(*ServiceStats)
	if params == nil || len(params) != 1 {
		ctx.Log().Error("event", "execute_function", "function", "lower", "error", "wrong_number_of_parameters", "params", params)
		stats.IncErrors()
		AddError(ctx, SyntaxError{fmt.Sprintf("wrong number of parameters in call to lower function"), "lower"})
		return ""
	}
	if params[0].GetType() != TYPE_STRING {
		stats.IncErrors()
		ctx.Log().Error("event", "execute_function", "function", "lower", "error", "non_string_parameter", "params", params)
		AddError(ctx, SyntaxError{fmt.Sprintf("non string parameter in call to lower function"), "lower"})
	}
	return strings.ToLower(params[0].GetStringVal())
}

// fnSubstr function to lowercase a string.
func fnSubstr(ctx Context, doc *JDoc, params []*JParam) interface{} {
	stats := ctx.Value(EelTotalStats).(*ServiceStats)
	if params == nil || len(params) != 3 {
		ctx.Log().Error("event", "execute_function", "function", "substr", "error", "wrong_number_of_parameters", "params", params)
		stats.IncErrors()
		AddError(ctx, SyntaxError{fmt.Sprintf("wrong number of parameters in call to substr function"), "substr"})
		return ""
	}
	if params[1].GetType() != TYPE_INT {
		ctx.Log().Error("event", "execute_function", "function", "substr", "error", "param_not_int", "params")
		stats.IncErrors()
		AddError(ctx, SyntaxError{fmt.Sprintf("non int parameters in call to substr function"), "substr"})
		return ""
	}
	i := params[1].GetIntVal()
	if params[2].GetType() != TYPE_INT {
		ctx.Log().Error("event", "execute_function", "function", "substr", "error", "param_not_int", "params")
		stats.IncErrors()
		AddError(ctx, SyntaxError{fmt.Sprintf("non int parameters in call to substr function"), "substr"})
		return ""
	}
	j := params[2].GetIntVal()
	if params[0].GetType() != TYPE_STRING {
		stats.IncErrors()
		ctx.Log().Error("event", "execute_function", "function", "substr", "error", "non_string_parameter", "params", params)
		AddError(ctx, SyntaxError{fmt.Sprintf("non string parameter in call to substr function"), "substr"})
	}
	return params[0].GetStringVal()[i:j]
}

// fnEval function to exaluate a jpath expression agains current document or against a document passed in as parameter. Often useful in combination with fnCurl.
func fnEval(ctx Context, doc *JDoc, params []*JParam) interface{} {
	stats := ctx.Value(EelTotalStats).(*ServiceStats)
	if params == nil || len(params) == 0 || len(params) > 2 {
		ctx.Log().Error("event", "execute_function", "function", "eval", "error", "wrong_number_of_parameters", "params", params)
		stats.IncErrors()
		AddError(ctx, SyntaxError{fmt.Sprintf("wrong number of parameters in call to eval function"), "eval"})
		return ""
	} else if len(params) == 1 {
		return doc.EvalPath(ctx, params[0].GetStringVal())
	} else {
		ldoc := params[1].GetJDocVal()
		if params[1].GetType() == TYPE_NULL {
			ctx.Log().Error("event", "execute_function", "function", "eval", "error", "json_expected", "params", params)
			stats.IncErrors()
			AddError(ctx, SyntaxError{fmt.Sprintf("non json parameters in call to eval function"), "eval"})
			return ""
		}
		return ldoc.EvalPath(ctx, params[0].GetStringVal())
	}
}

// fnLen functions returns length of parameter.
func fnLen(ctx Context, doc *JDoc, params []*JParam) interface{} {
	stats := ctx.Value(EelTotalStats).(*ServiceStats)
	if params == nil || len(params) != 1 {
		ctx.Log().Error("event", "execute_function", "function", "len", "error", "wrong_number_of_parameters", "params", params)
		stats.IncErrors()
		AddError(ctx, SyntaxError{fmt.Sprintf("wrong number of parameters in call to len function"), "len"})
		return nil
	}
	obj := params[0].GetVal()
	switch obj.(type) {
	case int:
		return 1
	case int32:
		return 1
	case int64:
		return 1
	case float32:
		return 1
	case float64:
		return 1
	case string:
		return len(obj.(string))
	case []interface{}:
		return len(obj.([]interface{}))
	case map[string]interface{}:
		return len(obj.(map[string]interface{}))
	}
	return 0
}

// fnJoin functions joins two JSON documents given as parameters and returns results.
func fnJoin(ctx Context, doc *JDoc, params []*JParam) interface{} {
	stats := ctx.Value(EelTotalStats).(*ServiceStats)
	if params == nil || len(params) != 2 {
		ctx.Log().Error("event", "execute_function", "function", "join", "error", "wrong_number_of_parameters", "params", params)
		stats.IncErrors()
		AddError(ctx, SyntaxError{fmt.Sprintf("wrong number of parameters in call to join function"), "join"})
		return nil
	}
	if params[0].GetType() != TYPE_MAP && params[0].GetType() != TYPE_ARRAY {
		ctx.Log().Error("event", "execute_function", "function", "join", "error", "non_json_parameter", "params", params)
		stats.IncErrors()
		AddError(ctx, SyntaxError{fmt.Sprintf("non json parameters in call to join function"), "join"})
		return nil
	}
	docA := params[0].GetJDocVal()
	if params[1].GetType() != TYPE_MAP && params[1].GetType() != TYPE_ARRAY {
		ctx.Log().Error("event", "execute_function", "function", "join", "error", "non_json_parameter", "params", params)
		stats.IncErrors()
		AddError(ctx, SyntaxError{fmt.Sprintf("non json parameters in call to join function"), "join"})
		return nil
	}
	docB := params[1].GetJDocVal()
	var section interface{}
	section = docA.GetOriginalObject()
	switch section.(type) {
	// not sure any more if we really want an iterative join
	// apply sub-transformation iteratively to all array elements
	//case []interface{}:
	//	for i, a := range section.([]interface{}) {
	//		littleDoc, err := NewJDocFromInterface(a)
	//		if err != nil {
	//			ctx.Log().Error("event", "execute_function", "function", "join", "error", err.Error(), "params", params)
	//			stats.IncErrors()
	//			return ""
	//		}
	//		m := docA.merge(littleDoc.GetOriginalObject(), docB.GetOriginalObject())
	//		if m == nil {
	//			ctx.Log().Error("event", "execute_function", "function", "join", "error", "merge_failed", "params", params)
	//			stats.IncErrors()
	//			return ""
	//		}
	//		section.([]interface{})[i] = m
	//	}
	//	return section
	// apply sub-transformation to single sub-section of document
	default:
		m := docA.merge(docA.GetOriginalObject(), docB.GetOriginalObject())
		if m == nil {
			ctx.Log().Error("event", "execute_function", "function", "join", "error", "merge_failed", "params", params)
			stats.IncErrors()
			AddError(ctx, RuntimeError{fmt.Sprintf("merge failed in call to join function"), "join"})
			return nil
		}
		docC, err := NewJDocFromInterface(m)
		if err != nil {
			ctx.Log().Error("event", "execute_function", "function", "join", "error", "invalid_merge_json", "params", params)
			stats.IncErrors()
			AddError(ctx, RuntimeError{fmt.Sprintf("non json merge result in call to join function"), "join"})
			return nil
		}
		return docC.GetOriginalObject()
	}
}

// fnProp function pulls property from custom properties section in config.json.
func fnProp(ctx Context, doc *JDoc, params []*JParam) interface{} {
	stats := ctx.Value(EelTotalStats).(*ServiceStats)
	if params == nil || len(params) != 1 {
		ctx.Log().Error("event", "execute_function", "function", "prop", "error", "wrong_number_of_parameters", "params", params)
		stats.IncErrors()
		AddError(ctx, SyntaxError{fmt.Sprintf("wrong number of parameters in call to prop function"), "prop"})
		return ""
	}
	cp := GetCustomProperties(ctx)
	if cp != nil {
		if val, ok := cp[params[0].GetStringVal()]; ok {
			return val
		}
	}
	props := GetConfig(ctx).CustomProperties
	if props == nil || props[params[0].GetStringVal()] == nil {
		ctx.Log().Error("event", "execute_function", "function", "prop", "error", "property_not_found", "params", params)
		stats.IncErrors()
		AddError(ctx, RuntimeError{fmt.Sprintf("property %s not found in call to prop function", params[0].GetStringVal()), "prop"})
		return ""
	}
	//TODO: check logic
	return doc.ParseExpression(ctx, props[params[0].GetStringVal()])
}

// fnTenant return current tenant.
func fnTenant(ctx Context, doc *JDoc, params []*JParam) interface{} {
	stats := ctx.Value(EelTotalStats).(*ServiceStats)
	if params == nil || params[0].GetStringVal() != "" {
		ctx.Log().Error("event", "execute_function", "function", "tenant", "error", "no_parameters_expected", "params", params)
		stats.IncErrors()
		AddError(ctx, SyntaxError{fmt.Sprintf("no parameters expected in call to tenant function"), "tenant"})
		return ""
	}
	h := GetCurrentHandlerConfig(ctx)
	if h == nil {
		ctx.Log().Error("event", "execute_function", "function", "tenant", "error", "no_handler", "params", params)
		stats.IncErrors()
		AddError(ctx, RuntimeError{fmt.Sprintf("current handler not found in call to tenant function"), "tenant"})
		return ""
	}
	return h.TenantId
}

// fnTransform function applies transformation (given by name) to current document.
func fnTransform(ctx Context, doc *JDoc, params []*JParam) interface{} {
	stats := ctx.Value(EelTotalStats).(*ServiceStats)
	if params == nil || len(params) == 0 || len(params) > 4 {
		ctx.Log().Error("event", "execute_function", "function", "transform", "error", "wrong_number_of_parameters", "params", params)
		stats.IncErrors()
		AddError(ctx, SyntaxError{fmt.Sprintf("wrong number of parameters in call to transform function"), "transform"})
		return nil
	}
	h := GetCurrentHandlerConfig(ctx)
	if h == nil {
		ctx.Log().Error("event", "execute_function", "function", "transform", "error", "no_handler", "params", params)
		stats.IncErrors()
		AddError(ctx, RuntimeError{fmt.Sprintf("current handler not found in call to transform function"), "transform"})
		return nil
	}
	if h.Transformations == nil {
		ctx.Log().Error("event", "execute_function", "function", "transform", "error", "no_named_transformations", "params", params)
		stats.IncErrors()
		AddError(ctx, RuntimeError{fmt.Sprintf("no named transformations found in call to transform function"), "transform"})
		return nil
	}
	t := h.Transformations[params[0].GetStringVal()]
	if t == nil {
		ctx.Log().Error("event", "execute_function", "function", "transform", "error", "unknown_transformation", "params", params)
		stats.IncErrors()
		AddError(ctx, RuntimeError{fmt.Sprintf("no named transformation %s found in call to transform function", params[0].GetStringVal()), "transform"})
		return nil
	}
	var section interface{}
	section = doc.GetOriginalObject()
	if len(params) >= 2 {
		section = params[1].GetVal()
	}
	var pattern *JDoc
	if len(params) >= 3 {
		if params[2].GetType() == TYPE_MAP || params[2].GetType() == TYPE_ARRAY {
			pattern = params[2].GetJDocVal()
		}
	}
	var join *JDoc
	if len(params) == 4 {
		if params[3].GetType() == TYPE_MAP || params[3].GetType() == TYPE_ARRAY {
			join = params[3].GetJDocVal()
		}
	}
	if pattern != nil {
		c, _ := doc.contains(section, pattern.GetOriginalObject(), 0)
		if !c {
			return section
		}
	}
	if join != nil {
		section = doc.merge(join.GetOriginalObject(), section)
	}
	littleDoc, err := NewJDocFromInterface(section)
	if err != nil {
		ctx.Log().Error("event", "execute_function", "function", "transform", "error", err.Error(), "params", params)
		stats.IncErrors()
		AddError(ctx, RuntimeError{fmt.Sprintf("transformation error in call to transform function"), "transform"})
		return nil
	}
	var littleRes *JDoc
	if t.IsTransformationByExample {
		littleRes = littleDoc.ApplyTransformationByExample(ctx, t.t)
	} else {
		littleRes = littleDoc.ApplyTransformation(ctx, t.t)
	}
	return littleRes.GetOriginalObject()
}

// fnTransform function applies transformation (given by name) to current document.
func fnITransform(ctx Context, doc *JDoc, params []*JParam) interface{} {
	stats := ctx.Value(EelTotalStats).(*ServiceStats)
	if params == nil || len(params) == 0 || len(params) > 4 {
		ctx.Log().Error("event", "execute_function", "function", "itransform", "error", "wrong_number_of_parameters", "params", params)
		stats.IncErrors()
		AddError(ctx, SyntaxError{fmt.Sprintf("wrong number of parameters in call to itransform function"), "itransform"})
		return nil
	}
	h := GetCurrentHandlerConfig(ctx)
	if h == nil {
		ctx.Log().Error("event", "execute_function", "function", "itransform", "error", "no_handler", "params", params)
		stats.IncErrors()
		AddError(ctx, RuntimeError{fmt.Sprintf("current handler not found in call to itransform function"), "itransform"})
		return nil
	}
	if h.Transformations == nil {
		ctx.Log().Error("event", "execute_function", "function", "itransform", "error", "no_named_transformations", "params", params)
		stats.IncErrors()
		AddError(ctx, RuntimeError{fmt.Sprintf("no named transformations found in call to itransform function"), "itransform"})
		return nil
	}
	t := h.Transformations[params[0].GetStringVal()]
	if t == nil {
		ctx.Log().Error("event", "execute_function", "function", "itransform", "error", "unknown_transformation", "params", params)
		stats.IncErrors()
		AddError(ctx, RuntimeError{fmt.Sprintf("no named transformation %s found in call to itransform function", params[0].GetStringVal()), "itransform"})
		return nil
	}
	var section interface{}
	section = doc.GetOriginalObject()
	if len(params) >= 2 {
		section = params[1].GetVal()
	}
	var pattern *JDoc
	if len(params) >= 3 {
		if params[2].GetType() == TYPE_MAP || params[2].GetType() == TYPE_ARRAY {
			pattern = params[2].GetJDocVal()
		}
	}
	var join *JDoc
	if len(params) == 4 && params[3].GetType() != TYPE_NULL {
		if params[3].GetType() == TYPE_MAP || params[3].GetType() == TYPE_ARRAY {
			join = params[3].GetJDocVal()
		}
	}
	switch section.(type) {
	// apply sub-transformation iteratively to all array elements
	case []interface{}:
		for i, a := range section.([]interface{}) {
			if pattern != nil {
				c, _ := doc.contains(a, pattern.GetOriginalObject(), 0)
				if !c {
					continue
				}
			}
			if join != nil {
				a = doc.merge(join.GetOriginalObject(), a)
			}
			littleDoc, err := NewJDocFromInterface(a)
			if err != nil {
				ctx.Log().Error("event", "execute_function", "function", "itransform", "error", err.Error(), "params", params)
				stats.IncErrors()
				AddError(ctx, RuntimeError{fmt.Sprintf("transformation error in call to itransform function"), "itransform"})
				return nil
			}
			var littleRes *JDoc
			if t.IsTransformationByExample {
				littleRes = littleDoc.ApplyTransformationByExample(ctx, t.t)
			} else {
				littleRes = littleDoc.ApplyTransformation(ctx, t.t)
			}
			//ctx.Log().Info("item_in", a, "item_out", littleRes.StringPretty(), "path", extractStringParam(params[2]), "idx", i)
			section.([]interface{})[i] = littleRes.GetOriginalObject()
		}
		return section
	/*case map[string]interface{}:
	for k, v := range section.(map[string]interface{}) {
		if pattern != nil {
			c, _ := doc.contains(v, pattern.GetOriginalObject(), 0)
			if !c {
				continue
			}
		}
		if join != nil {
			v = doc.merge(join.GetOriginalObject(), v)
		}
		//ctx.Log().Info("A", a, "MERGED", amerged, "JOIN", join.GetOriginalObject())
		littleDoc, err := NewJDocFromInterface(v)
		if err != nil {
			ctx.Log().Error("event", "execute_function", "function", "itransform", "error", err.Error(), "params", params)
			stats.IncErrors()
			return ""
		}
		var littleRes *JDoc
		if t.IsTransformationByExample {
			littleRes = littleDoc.ApplyTransformationByExample(ctx, t.t)
		} else {
			littleRes = littleDoc.ApplyTransformation(ctx, t.t)
		}
		//ctx.Log().Info("item_in", a, "item_out", littleRes.StringPretty(), "path", extractStringParam(params[2]), "idx", i)
		section.(map[string]interface{})[k] = littleRes.GetOriginalObject()
	}
	return section*/
	// apply sub-transformation to single sub-section of document
	default:
		if pattern != nil {
			c, _ := doc.contains(section, pattern.GetOriginalObject(), 0)
			if !c {
				return section
			}
		}
		if join != nil {
			section = doc.merge(join.GetOriginalObject(), section)
		}
		littleDoc, err := NewJDocFromInterface(section)
		if err != nil {
			ctx.Log().Error("event", "execute_function", "function", "itransform", "error", err.Error(), "params", params)
			stats.IncErrors()
			AddError(ctx, RuntimeError{fmt.Sprintf("transformation error in call to itransform function: %s", err.Error()), "itransform"})
			return nil
		}
		var littleRes *JDoc
		if t.IsTransformationByExample {
			littleRes = littleDoc.ApplyTransformationByExample(ctx, t.t)
		} else {
			littleRes = littleDoc.ApplyTransformation(ctx, t.t)
		}
		return littleRes.GetOriginalObject()
	}
}

// fnFormat function provides human readable string for a timestamp relative to a given time zone. Follows go conventions.
func fnFormat(ctx Context, doc *JDoc, params []*JParam) interface{} {
	stats := ctx.Value(EelTotalStats).(*ServiceStats)
	if params == nil || len(params) == 0 || len(params) > 3 {
		ctx.Log().Error("event", "execute_function", "function", "format", "error", "wrong_number_of_parameters", "params", params)
		stats.IncErrors()
		AddError(ctx, SyntaxError{fmt.Sprintf("wrong number of parameters in call to format function"), "format"})
		return ""
	}
	ts := time.Now()
	if len(params) >= 1 {
		if params[0].GetType() != TYPE_INT {
			ctx.Log().Error("event", "execute_function", "function", "format", "error", "time_stamp_expected", "params", params)
			stats.IncErrors()
			AddError(ctx, SyntaxError{fmt.Sprintf("time stamp parameter expected in call to format function"), "format"})
			return ""
		}
		ms := params[0].GetIntVal()
		ts = time.Unix(int64(ms/1000), 0)
	}
	layout := "3:04pm"
	if len(params) >= 2 {
		layout = params[1].GetStringVal()
	}
	if len(params) == 3 {
		tz, err := time.LoadLocation(params[2].GetStringVal())
		if err == nil {
			ts = ts.In(tz)
		} else {
			ctx.Log().Error("event", "failed_loading_location", "location", params[2].GetStringVal(), "error", err.Error())
			AddError(ctx, RuntimeError{fmt.Sprintf("failed loading location %s", params[2].GetStringVal()), "format"})
		}
	}
	return ts.Format(layout)
}

// fnTrue convenience function which always retrurns true.
func fnTrue(ctx Context, doc *JDoc, params []*JParam) interface{} {
	stats := ctx.Value(EelTotalStats).(*ServiceStats)
	if params == nil || params[0].GetStringVal() != "" {
		ctx.Log().Error("event", "execute_function", "function", "true", "error", "wrong_number_of_parameters", "params", params)
		stats.IncErrors()
		AddError(ctx, SyntaxError{fmt.Sprintf("no parameters expected in call to true function"), "true"})
		return ""
	}
	return true
}

// fnFalse convenience function which always retrurns false.
func fnFalse(ctx Context, doc *JDoc, params []*JParam) interface{} {
	stats := ctx.Value(EelTotalStats).(*ServiceStats)
	if params == nil || params[0].GetStringVal() != "" {
		ctx.Log().Error("event", "execute_function", "function", "false", "error", "wrong_number_of_parameters", "params", params)
		stats.IncErrors()
		AddError(ctx, SyntaxError{fmt.Sprintf("no parameters expected in call to false function"), "false"})
		return ""
	}
	return false
}

// fnExists returns true if a particular path exists in a json document.
func fnExists(ctx Context, doc *JDoc, params []*JParam) interface{} {
	stats := ctx.Value(EelTotalStats).(*ServiceStats)
	if params == nil || len(params) == 0 || len(params) > 2 {
		ctx.Log().Error("event", "execute_function", "function", "exists", "error", "wrong_number_of_parameters", "params", params)
		stats.IncErrors()
		AddError(ctx, SyntaxError{fmt.Sprintf("wrong number of parameters in call to exists function"), "exists"})
		return false
	}

	if len(params) == 2 {
		if params[1].GetType() != TYPE_MAP && params[1].GetType() != TYPE_ARRAY {
			ctx.Log().Error("event", "execute_function", "function", "exists", "error", "non_json_parameter", "params", params)
			stats.IncErrors()
			AddError(ctx, SyntaxError{fmt.Sprintf("non json parameters in call to exists function"), "exists"})
			return false
		}
		doc = params[1].GetJDocVal()
	}
	if params[0].GetType() != TYPE_STRING {
		ctx.Log().Error("event", "execute_function", "function", "exists", "error", "non_string_parameter", "params", params)
		stats.IncErrors()
		AddError(ctx, SyntaxError{fmt.Sprintf("non string parameters in call to exists function"), "exists"})
		return false
	}
	return doc.HasPath(params[0].GetStringVal())
}

// ExecuteFunction executes a function on a given JSON document with given parameters.
func (f *JFunction) ExecuteFunction(ctx Context, doc *JDoc, params []*JParam) interface{} {
	return f.fn(ctx, doc, params)
}<|MERGE_RESOLUTION|>--- conflicted
+++ resolved
@@ -379,25 +379,10 @@
 // fnAlt alternative function.
 func fnAlt(ctx Context, doc *JDoc, params []*JParam) interface{} {
 	stats := ctx.Value(EelTotalStats).(*ServiceStats)
-<<<<<<< HEAD
-	if params == nil || len(params) < 2 {
-		ctx.Log().Error("event", "execute_function", "function", "alt", "error", "wrong_number_of_parameters", "params", params)
-		stats.IncErrors()
-		AddError(ctx, SyntaxError{fmt.Sprintf("wrong number of parameters in call to alt function"), "alt"})
-		return nil
-	}
-	for _, p := range params {
-		if sp := p.GetVal(); sp != nil && sp != "" {
-			return sp
-		}
-	}
-	return ""
-=======
 	ctx.Log().Error("event", "execute_function", "function", "alt", "error", "now_implemented_in_parser", "params", params)
 	stats.IncErrors()
-	AddError(ctx, SyntaxError{fmt.Sprintf("alt function now implemented in parser"), "alt", params})
+	AddError(ctx, SyntaxError{fmt.Sprintf("alt function now implemented in parser"), "alt"})
 	return nil
->>>>>>> 6b1ea665
 }
 
 // fnAnd boolean and function.
@@ -568,62 +553,20 @@
 // fnIfte is an if-then-else function. The first parameter must evaluate to a boolean, the third parameter is optional.
 func fnIfte(ctx Context, doc *JDoc, params []*JParam) interface{} {
 	stats := ctx.Value(EelTotalStats).(*ServiceStats)
-<<<<<<< HEAD
-	if params == nil || len(params) < 2 || len(params) > 3 {
-		ctx.Log().Error("event", "execute_function", "function", "ifte", "error", "wrong_number_of_parameters", "params", params)
-		stats.IncErrors()
-		AddError(ctx, SyntaxError{fmt.Sprintf("wrong number of parameters in call to ifte function"), "ifte"})
-		return nil
-	}
-	conditionMet := params[0].GetBoolVal()
-	if params[0].GetType() != TYPE_BOOL {
-		ctx.Log().Error("event", "execute_function", "function", "ifte", "error", "non_boolean_parameter", "params", params)
-		stats.IncErrors()
-		AddError(ctx, SyntaxError{fmt.Sprintf("non boolean parameters in call to ifte function"), "ifte"})
-		return nil
-	}
-	var res interface{}
-	if conditionMet {
-		res = params[1].GetVal()
-	} else if len(params) == 3 {
-		res = params[2].GetVal()
-	}
-	return res
-=======
 	ctx.Log().Error("event", "execute_function", "function", "ifte", "error", "now_implemented_in_parser", "params", params)
 	stats.IncErrors()
-	AddError(ctx, SyntaxError{fmt.Sprintf("ifte function now implemented in parser"), "ifte", params})
+	AddError(ctx, SyntaxError{fmt.Sprintf("ifte function now implemented in parser"), "ifte"})
 	return nil
->>>>>>> 6b1ea665
 }
 
 // fnCase is a simplification of a nested ifte(equals(),'foo', ifte(equals(...),...)) cascade.
 // Example: case('<path_1>','<comparison_value_1>','<return_value_1>', '<path_2>','<comparison_value_2>','<return_value_2>,...,'<default>')
 func fnCase(ctx Context, doc *JDoc, params []*JParam) interface{} {
 	stats := ctx.Value(EelTotalStats).(*ServiceStats)
-<<<<<<< HEAD
-	if params == nil || len(params) < 3 || len(params)%3 > 1 {
-		ctx.Log().Error("event", "execute_function", "function", "case", "error", "wrong_number_of_parameters", "params", params)
-		stats.IncErrors()
-		AddError(ctx, SyntaxError{fmt.Sprintf("wrong number of parameters in call to case function"), "case"})
-		return nil
-	}
-	for i := 0; i < len(params)/3; i++ {
-		//TODO: consider evaluating maps and arrays here
-		if params[i*3].GetVal() == params[i*3+1].GetVal() {
-			return params[i*3+2].GetVal()
-		}
-	}
-	if len(params)%3 == 1 {
-		return params[len(params)-1].GetVal()
-	}
-	return ""
-=======
 	ctx.Log().Error("event", "execute_function", "function", "case", "error", "now_implemented_in_parser", "params", params)
 	stats.IncErrors()
-	AddError(ctx, SyntaxError{fmt.Sprintf("case function now implemented in parser"), "case", params})
+	AddError(ctx, SyntaxError{fmt.Sprintf("case function now implemented in parser"), "case"})
 	return nil
->>>>>>> 6b1ea665
 }
 
 // fnJs JavaScript function. Kind of useful for everything that does not have a built-in function.
