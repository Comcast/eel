/**
 * Copyright 2015 Comcast Cable Communications Management, LLC
 *
 * Licensed under the Apache License, Version 2.0 (the "License");
 * you may not use this file except in compliance with the License.
 * You may obtain a copy of the License at
 *
 *   http://www.apache.org/licenses/LICENSE-2.0
 *
 * Unless required by applicable law or agreed to in writing, software
 * distributed under the License is distributed on an "AS IS" BASIS,
 * WITHOUT WARRANTIES OR CONDITIONS OF ANY KIND, either express or implied.
 * See the License for the specific language governing permissions and
 * limitations under the License.
 */

package jtl

import (
	"encoding/json"
	"errors"
	"fmt"
	"net/http"
	"net/url"
	"regexp"
	"strconv"
	"strings"
	"time"

	"github.com/robertkrimen/otto"

	. "github.com/Comcast/eel/eel/util"
)

type (
	// JFunction represents built-in functions that can be used in jpath expressions.
	JFunction struct {
		fn           func(ctx Context, doc *JDoc, params []*JParam) interface{}
		minNumParams int
		maxNumParams int
	}
)

type (
	JParam struct {
		val interface{}
		typ string
		err error
	}
)

func NewJParam(ctx Context, param string, typeHint string) *JParam {
	// currently type hint is not validated
	stats := ctx.Value(EelTotalStats).(*ServiceStats)
	param = strings.TrimSpace(param)
	if param == "" || param == "''" {
		return &JParam{"", TYPE_STRING, nil}
	}
	if typeHint == TYPE_STRING {
		return &JParam{param, TYPE_STRING, nil}
	}
	if param == "null" {
		return &JParam{"", TYPE_NULL, nil}
	}
	/*if strings.Contains(param, "{{") && strings.Contains(param, "}}") {
		return &JParam{param, TYPE_EXPR, nil}
	}*/
	if strings.HasPrefix(param, "{") && strings.HasSuffix(param, "}") {
		var m map[string]interface{}
		err := json.Unmarshal([]byte(param), &m)
		if err != nil {
			return &JParam{param, TYPE_MAP, err}
		} else {
			return &JParam{m, TYPE_MAP, nil}
		}
	}
	if strings.HasPrefix(param, "[") && strings.HasSuffix(param, "]") {
		var a []interface{}
		err := json.Unmarshal([]byte(param), &a)
		if err != nil {
			return &JParam{param, TYPE_ARRAY, err}
		} else {
			return &JParam{a, TYPE_ARRAY, nil}
		}
	}
	if param == "true" {
		return &JParam{true, TYPE_BOOL, nil}
	}
	if param == "false" {
		return &JParam{false, TYPE_BOOL, nil}
	}
	i, err := strconv.ParseInt(param, 10, 64)
	if err == nil {
		return &JParam{i, TYPE_INT, nil}
	}
	f, err := strconv.ParseFloat(param, 64)
	if err == nil {
		return &JParam{f, TYPE_FLOAT, nil}
	}
	ctx.Log().Error("event", "parse_param", "error", "unparsable_parameter", "param", param)
	stats.IncErrors()
	AddError(ctx, SyntaxError{fmt.Sprintf("unparsable parameter %s", param), ""})
	return &JParam{param, TYPE_STRING, errors.New("parameter unparsable")}
}

func (p *JParam) Log() {
	Gctx.Log().Info("PARAM", *p, "type", p.GetType(), "val", p.GetVal(), "error", p.GetErr())
}

func (p *JParam) GetType() string {
	return p.typ
}

func (p *JParam) GetErr() error {
	return p.err
}

func (p *JParam) GetVal() interface{} {
	return p.val
}

func (p *JParam) GetStringVal() string {
	switch p.val.(type) {
	case string:
		return p.val.(string)
	}
	return ""
}

func (p *JParam) GetBoolVal() bool {
	switch p.val.(type) {
	case bool:
		return p.val.(bool)
	}
	return false
}

func (p *JParam) GetIntVal() int {
	switch p.val.(type) {
	case int:
		return p.val.(int)
	case int32:
		return int(p.val.(int32))
	case int64:
		return int(p.val.(int64))
	}
	return 0
}

func (p *JParam) GetFloatVal() float64 {
	switch p.val.(type) {
	case float32:
		return float64(p.val.(float32))
	case float64:
		return p.val.(float64)
	}
	return 0.0
}

func (p *JParam) GetJDocVal() *JDoc {
	m, _ := NewJDocFromInterface(p.val)
	return m
}

func (p *JParam) GetMapVal() map[string]interface{} {
	switch p.val.(type) {
	case map[string]interface{}:
		return p.val.(map[string]interface{})
	}
	return nil
}

func (p *JParam) GetArrayVal() []interface{} {
	switch p.val.(type) {
	case []interface{}:
		return p.val.([]interface{})
	}
	return nil
}

const (
	TYPE_STRING = "string"
	TYPE_INT    = "int"
	TYPE_FLOAT  = "float"
	TYPE_ARRAY  = "array"
	TYPE_MAP    = "map"
	TYPE_BOOL   = "bool"
	TYPE_NULL   = "null"
	//TYPE_EXPR   = "expression"
)

// NewFunction gets function implementation by name.
func NewFunction(fn string) *JFunction {
	//stats := gctx.Value(EelTotalStats).(*ServiceStats)
	switch fn {
	case "curl":
		// hit external web service
		// method - POST, GET etc.
		// url - url of external service
		// payload - payload to be sent to external service
		// headers - headers to be sent to external service
		// retries - if true, applies retry policy as specified in config.json in case of failure, no retries if false
		// curl('<method>','<url>',['<payload>'],['<header-map>'],['<retries>'])
		// example curl('POST', 'http://foo.com/bar/json', 'foo-{{/content/bar}}')
		return &JFunction{fnCurl, 2, 5}
	case "uuid":
		// returns UUID string
		// uuid()
		return &JFunction{fnUuid, 0, 0}
	case "header":
		// returns a value given the http request header key, or all headers if no key is given
		// header('mykey')
		return &JFunction{fnHeader, 0, 1}
	case "ident":
		// returns input parameter unchanged, for debugging only
		// ident('foo')
		return &JFunction{fnIdent, 1, 1}
	case "upper":
		// upper case input string, example upper('foo')
		return &JFunction{fnUpper, 1, 1}
	case "lower":
		// lower case input string, example lower('foo')
		return &JFunction{fnLower, 1, 1}
	case "substr":
		// substring by start and end index, example substr('foo', 0, 1)
		return &JFunction{fnSubstr, 3, 3}
	case "eval":
		// evaluates simple path expression on current document and returns result
		return &JFunction{fnEval, 1, 2}
	case "prop":
		// return property from CustomProperties section in config.json
		return &JFunction{fnProp, 1, 1}
	case "js":
		// execute arbitrary javascript and return result
		return &JFunction{fnJs, 1, 100}
	case "alt":
		// return first non blank parameter (alternative)
		return &JFunction{fnAlt, 2, 100}
	case "case":
		// simplification of nested ifte(equals(),'foo', ifte(equals(...),...)) cascade
		// case('<path_1>','<comparison_value_1>','<return_value_1>', '<path_2>','<comparison_value_2>','<return_value_2>,...,'<default>')
		return &JFunction{fnCase, 3, 100}
	case "regex":
		// apply regex to string value and return (first) result: regex('<string>', '<regex>')
		return &JFunction{fnRegex, 2, 3}
	case "match":
		// apply regex to string value and return true if matches: match('<string>', '<regex>')
		return &JFunction{fnMatch, 2, 2}
	case "and":
		// boolean and: and('<bool>', '<bool>', ...)
		return &JFunction{fnAnd, 1, 100}
	case "or":
		// boolean or: or('<bool>', '<bool>', ...)
		return &JFunction{fnOr, 1, 100}
	case "not":
		// boolean not: not('<bool>')
		return &JFunction{fnNot, 1, 1}
	case "contains":
		// checks if document contains another document: contains('<doc1>', ['<doc2>'])
		return &JFunction{fnContains, 1, 2}
	case "equals":
		// checks if document is equal to another json document or if two strings are equal: equals('<doc1>',['<doc2>'])
		return &JFunction{fnEquals, 1, 2}
	case "join":
		// merges two json documents into one, key conflicts are resolved at random
		return &JFunction{fnJoin, 2, 2}
	case "format":
		// formats time string: format('<ms>',['<layout>'],['<timezone>']), example: format('1439962298000','Mon Jan 2 15:04:05 2006','PST')
		return &JFunction{fnFormat, 1, 3}
	case "ifte":
		// if condition then this else that: ifte('<condition>','<then>',['<else>']), example: ifte('{{equals('{{/data/name}}','')}}','','by {{/data/name}}')
		return &JFunction{fnIfte, 1, 3}
	case "transform":
		// apply transformation: transform('<name_of_transformation>', '<doc>', ['<pattern>'], ['<join>']), example: transform('my_transformation', '{{/content}}')
		// - the transformation is selected by name from an optional transformation map in the handler config
		// - if the document is an array, the transformation will be iteratively applied to all array elements
		// - if a pattern is provided will only be applied if document is matching the pattern
		// - if a join is provided it will be joined with the document before applying the transformation
		return &JFunction{fnTransform, 1, 4}
	case "itransform":
		// apply transformation iteratively: transform('<name_of_transformation>', '<doc>', ['<pattern>'], ['<join>']), example: transform('my_transformation', '{{/content}}')
		// - the transformation is selected by name from an optional transformation map in the handler config
		// - if the document is an array, the transformation will be iteratively applied to all array elements
		// - if a pattern is provided will only be applied if document is matching the pattern
		// - if a join is provided it will be joined with the document before applying the transformation
		return &JFunction{fnITransform, 1, 4}
	case "true":
		// returns always true, shorthand for equals('1', '1')
		return &JFunction{fnTrue, 0, 0}
	case "false":
		// returns always false, shorthand for equals('1', '2')
		return &JFunction{fnFalse, 0, 0}
	case "time":
		// returns current time as timestamp
		return &JFunction{fnTime, 0, 0}
	case "tenant":
		// returns tenant of current handler
		return &JFunction{fnTenant, 0, 0}
	case "traceid":
		// returns current trace id used for logging
		return &JFunction{fnTraceId, 0, 0}
	case "choose":
		// chooses elements from list or array based on pattern
		return &JFunction{fnChoose, 2, 2}
	case "crush":
		// collapse a JSON document into a flat array
		return &JFunction{fnCrush, 1, 1}
	case "len":
		// returns length of object (string, array, map)
		return &JFunction{fnLen, 1, 1}
	case "exists":
		// returns true if path exists in document
		return &JFunction{fnExists, 1, 2}
	default:
		//gctx.Log.Error("event", "execute_function", "function", fn, "error", "not_implemented")
		//stats.IncErrors()
		return nil
	}
}

// fnRegex regular expression function returns first matching value.
func fnRegex(ctx Context, doc *JDoc, params []*JParam) interface{} {
	stats := ctx.Value(EelTotalStats).(*ServiceStats)
	if params == nil || len(params) > 3 {
		ctx.Log().Error("event", "execute_function", "function", "regex", "error", "wrong_number_of_parameters", "params", params)
		stats.IncErrors()
		AddError(ctx, SyntaxError{fmt.Sprintf("wrong number of parameters in call to regex function"), "regex"})
		return nil
	}
	reg, err := regexp.Compile(params[1].GetStringVal())
	if err != nil {
		ctx.Log().Error("event", "execute_function", "function", "regex", "error", "invalid_regex", "params", params, "message", err.Error())
		stats.IncErrors()
		AddError(ctx, RuntimeError{fmt.Sprintf("invalid regex in call to regex function: %s", err.Error()), "regex"})
		return nil

	}
	all := false
	if len(params) == 3 {
		all = params[2].GetBoolVal()
		if params[2].GetType() != TYPE_BOOL {
			ctx.Log().Error("event", "execute_function", "function", "regex", "error", "non_boolean_parameter", "params", params)
			stats.IncErrors()
			AddError(ctx, SyntaxError{fmt.Sprintf("non boolean parameters in call to regex function"), "regex"})
			return nil
		}
	}
	if all {
		items := reg.FindAllString(params[0].GetStringVal(), -1)
		res := ""
		for _, it := range items {
			res += it
		}
		return res
	} else {
		return reg.FindString(params[0].GetStringVal())
	}
}

// fnMatch regular expression function returns true if regex matches.
func fnMatch(ctx Context, doc *JDoc, params []*JParam) interface{} {
	stats := ctx.Value(EelTotalStats).(*ServiceStats)
	if params == nil || len(params) != 2 {
		ctx.Log().Error("event", "execute_function", "function", "match", "error", "wrong_number_of_parameters", "params", params)
		stats.IncErrors()
		AddError(ctx, SyntaxError{fmt.Sprintf("wrong number of parameters in call to match function"), "match"})
		return nil
	}
	reg, err := regexp.Compile(params[1].GetStringVal())
	if err != nil {
		ctx.Log().Error("event", "execute_function", "function", "match", "error", "invalid_regex", "params", params, "message", err.Error())
		stats.IncErrors()
		AddError(ctx, RuntimeError{fmt.Sprintf("invalid regex in call to match function: %s", err.Error()), "match"})
		return nil
	}
	return reg.MatchString(params[0].GetStringVal())
}

// fnAlt alternative function.
func fnAlt(ctx Context, doc *JDoc, params []*JParam) interface{} {
	stats := ctx.Value(EelTotalStats).(*ServiceStats)
	if params == nil || len(params) < 2 {
		ctx.Log().Error("event", "execute_function", "function", "alt", "error", "wrong_number_of_parameters", "params", params)
		stats.IncErrors()
		AddError(ctx, SyntaxError{fmt.Sprintf("wrong number of parameters in call to alt function"), "alt"})
		return nil
	}
	for _, p := range params {
		if sp := p.GetVal(); sp != nil && sp != "" {
			return sp
		}
	}
	return ""
}

// fnAnd boolean and function.
func fnAnd(ctx Context, doc *JDoc, params []*JParam) interface{} {
	stats := ctx.Value(EelTotalStats).(*ServiceStats)
	if params == nil || len(params) < 1 {
		ctx.Log().Error("event", "execute_function", "function", "and", "error", "wrong_number_of_parameters", "params", params)
		stats.IncErrors()
		AddError(ctx, SyntaxError{fmt.Sprintf("wrong number of parameters in call to and function"), "and"})
		return nil
	}
	result := true
	for i := 0; i < len(params); i++ {
		b := params[i].GetBoolVal()
		if params[i].GetType() != TYPE_BOOL {
			ctx.Log().Error("event", "execute_function", "function", "and", "error", "non_boolean_parameter", "params", params)
			stats.IncErrors()
			AddError(ctx, SyntaxError{fmt.Sprintf("non boolean parameters in call to and function"), "and"})
			return nil
		}
		result = result && b
	}
	return result
}

// fnOr boolean or function.
func fnOr(ctx Context, doc *JDoc, params []*JParam) interface{} {
	stats := ctx.Value(EelTotalStats).(*ServiceStats)
	if params == nil || len(params) < 1 {
		ctx.Log().Error("event", "execute_function", "function", "or", "error", "wrong_number_of_parameters", "params", params)
		stats.IncErrors()
		AddError(ctx, SyntaxError{fmt.Sprintf("wrong number of parameters in call to or function"), "or"})
		return nil
	}
	result := false
	for i := 0; i < len(params); i++ {
		b := params[i].GetBoolVal()
		if params[i].GetType() != TYPE_BOOL {
			ctx.Log().Error("event", "execute_function", "function", "or", "error", "non_boolean_parameter", "params", params)
			stats.IncErrors()
			AddError(ctx, SyntaxError{fmt.Sprintf("non boolean parameters in call to or function"), "or"})
			return nil
		}
		result = result || b
	}
	return result
}

// fnNot boolean not function.
func fnNot(ctx Context, doc *JDoc, params []*JParam) interface{} {
	stats := ctx.Value(EelTotalStats).(*ServiceStats)
	if params == nil || len(params) != 1 {
		ctx.Log().Error("event", "execute_function", "function", "not", "error", "wrong_number_of_parameters", "params", params)
		stats.IncErrors()
		AddError(ctx, SyntaxError{fmt.Sprintf("wrong number of parameters in call to not function"), "not"})
		return nil
	}
	result := params[0].GetBoolVal()
	if params[0].GetType() != TYPE_BOOL {
		ctx.Log().Error("event", "execute_function", "function", "not", "error", "non_boolean_parameter", "params", params)
		stats.IncErrors()
		AddError(ctx, SyntaxError{fmt.Sprintf("non boolean parameters in call to not function"), "not"})
		return nil
	}
	return !result
}

// fnContains contains function.
func fnContains(ctx Context, doc *JDoc, params []*JParam) interface{} {
	stats := ctx.Value(EelTotalStats).(*ServiceStats)
	if params == nil || len(params) < 1 || len(params) > 2 {
		ctx.Log().Error("event", "execute_function", "function", "contains", "error", "wrong_number_of_parameters", "params", params)
		stats.IncErrors()
		AddError(ctx, SyntaxError{fmt.Sprintf("wrong number of parameters in call to contains function"), "contains"})
		return nil
	}
	if len(params) == 2 {
		if params[1].GetType() != TYPE_MAP && params[1].GetType() != TYPE_ARRAY {
			ctx.Log().Error("event", "execute_function", "function", "contains", "error", "non_json_parameter", "params", params)
			stats.IncErrors()
			AddError(ctx, SyntaxError{fmt.Sprintf("non json parameters in call to contains function"), "contains"})
			return nil
		}
		doc = params[1].GetJDocVal()
	}
	if params[0].GetType() != TYPE_MAP && params[0].GetType() != TYPE_ARRAY {
		ctx.Log().Error("event", "execute_function", "function", "contains", "error", "non_json_parameter", "params", params)
		stats.IncErrors()
		AddError(ctx, SyntaxError{fmt.Sprintf("non json parameters in call to contains function"), "contains"})
		return nil
	}
	containee := params[0].GetJDocVal()
	matches, _ := doc.MatchesPattern(containee)
	return matches
}

// fnChoose choose function.
func fnChoose(ctx Context, doc *JDoc, params []*JParam) interface{} {
	//TODO: allow to choose form main document, flip params
	stats := ctx.Value(EelTotalStats).(*ServiceStats)
	if params == nil || len(params) != 2 {
		ctx.Log().Error("event", "execute_function", "function", "choose", "error", "wrong_number_of_parameters", "params", params)
		stats.IncErrors()
		AddError(ctx, SyntaxError{fmt.Sprintf("wrong number of parameters in call to choose function"), "choose"})
		return nil
	}
	if params[0].GetType() != TYPE_MAP && params[0].GetType() != TYPE_ARRAY {
		ctx.Log().Error("event", "execute_function", "function", "choose", "error", "non_json_parameter", "params", params)
		stats.IncErrors()
		AddError(ctx, SyntaxError{fmt.Sprintf("non json parameters in call to choose function"), "choose"})
		return nil
	}
	mydoc := params[0].GetVal()
	if params[1].GetType() != TYPE_MAP && params[1].GetType() != TYPE_ARRAY {
		ctx.Log().Error("event", "execute_function", "function", "choose", "error", "non_json_parameter", "params", params)
		stats.IncErrors()
		AddError(ctx, SyntaxError{fmt.Sprintf("non json parameters in call to choose function"), "choose"})
		return nil
	}
	pattern := params[1].GetVal()
	choice := doc.choose(mydoc, pattern)
	return choice
}

// fnCrush crush function.
func fnCrush(ctx Context, doc *JDoc, params []*JParam) interface{} {
	//TODO: don't arrify non-arrays
	stats := ctx.Value(EelTotalStats).(*ServiceStats)
	if params == nil || len(params) != 1 {
		ctx.Log().Error("event", "execute_function", "function", "crush", "error", "wrong_number_of_parameters", "params", params)
		stats.IncErrors()
		AddError(ctx, SyntaxError{fmt.Sprintf("wrong number of parameters in call to choose function"), "crush"})
		return nil
	}
	if params[0].GetType() != TYPE_MAP && params[0].GetType() != TYPE_ARRAY {
		ctx.Log().Error("event", "execute_function", "function", "crush", "error", "non_json_parameter", "params", params)
		stats.IncErrors()
		AddError(ctx, SyntaxError{fmt.Sprintf("non json parameters in call to crush function"), "crush"})
		return nil
	}
	mydoc := params[0].GetVal()
	crush := doc.crush(mydoc, nil)
	return crush
}

// fnEquals function. Performs deep equals on two JSON documents, otherwise a simple string comparison will be done.
func fnEquals(ctx Context, doc *JDoc, params []*JParam) interface{} {
	stats := ctx.Value(EelTotalStats).(*ServiceStats)
	if params == nil || len(params) < 1 || len(params) > 2 {
		ctx.Log().Error("event", "execute_function", "function", "equals", "error", "wrong_number_of_parameters", "params", params)
		stats.IncErrors()
		AddError(ctx, SyntaxError{fmt.Sprintf("wrong number of parameters in call to equals function"), "equals"})
		return nil
	}
	pattern := params[0].GetJDocVal()
	if len(params) == 2 {
		if params[0].GetType() != params[1].GetType() {
			return false
		}
		if params[1].GetType() != TYPE_ARRAY && params[1].GetType() != TYPE_MAP {
			return params[0].GetVal() == params[1].GetVal()
		}
		doc = params[1].GetJDocVal()
	}
	return doc.Equals(pattern)
}

// fnIfte is an if-then-else function. The first parameter must evaluate to a boolean, the third parameter is optional.
func fnIfte(ctx Context, doc *JDoc, params []*JParam) interface{} {
	stats := ctx.Value(EelTotalStats).(*ServiceStats)
	if params == nil || len(params) < 2 || len(params) > 3 {
		ctx.Log().Error("event", "execute_function", "function", "ifte", "error", "wrong_number_of_parameters", "params", params)
		stats.IncErrors()
		AddError(ctx, SyntaxError{fmt.Sprintf("wrong number of parameters in call to ifte function"), "ifte"})
		return nil
	}
	conditionMet := params[0].GetBoolVal()
	if params[0].GetType() != TYPE_BOOL {
		ctx.Log().Error("event", "execute_function", "function", "ifte", "error", "non_boolean_parameter", "params", params)
		stats.IncErrors()
		AddError(ctx, SyntaxError{fmt.Sprintf("non boolean parameters in call to ifte function"), "ifte"})
		return nil
	}
	var res interface{}
	if conditionMet {
		res = params[1].GetVal()
	} else if len(params) == 3 {
		res = params[2].GetVal()
	}
	return res
}

// fnCase is a simplification of a nested ifte(equals(),'foo', ifte(equals(...),...)) cascade.
// Example: case('<path_1>','<comparison_value_1>','<return_value_1>', '<path_2>','<comparison_value_2>','<return_value_2>,...,'<default>')
func fnCase(ctx Context, doc *JDoc, params []*JParam) interface{} {
	stats := ctx.Value(EelTotalStats).(*ServiceStats)
	if params == nil || len(params) < 3 || len(params)%3 > 1 {
		ctx.Log().Error("event", "execute_function", "function", "case", "error", "wrong_number_of_parameters", "params", params)
		stats.IncErrors()
		AddError(ctx, SyntaxError{fmt.Sprintf("wrong number of parameters in call to case function"), "case"})
		return nil
	}
	for i := 0; i < len(params)/3; i++ {
		//TODO: consider evaluating maps and arrays here
		if params[i*3].GetVal() == params[i*3+1].GetVal() {
			return params[i*3+2].GetVal()
		}
	}
	if len(params)%3 == 1 {
<<<<<<< HEAD
		return params[len(params)-1].GetVal()
=======
		return extractStringParam(params[len(params)-1])
>>>>>>> 84128c51
	}
	return ""
}

// fnJs JavaScript function. Kind of useful for everything that does not have a built-in function.
func fnJs(ctx Context, doc *JDoc, params []*JParam) interface{} {
	stats := ctx.Value(EelTotalStats).(*ServiceStats)
	if params == nil || len(params) < 1 {
		ctx.Log().Error("event", "execute_function", "function", "js", "error", "wrong_number_of_parameters", "params", params)
		stats.IncErrors()
		AddError(ctx, SyntaxError{fmt.Sprintf("wrong number of parameters in call to js function"), "js"})
		return nil
	}
	vm := otto.New()
	for i := 2; i < len(params)-1; i += 2 {
		vm.Set(params[i].GetStringVal(), params[i+1].GetStringVal())
	}
	//ctx.Log.Info("run", extractStringParam(params[0]))
	value, err := vm.Run(params[0].GetStringVal())
	if err != nil {
		ctx.Log().Error("event", "execute_function", "function", "js", "error", "vm_error", "params", params, "detail", err.Error())
		stats.IncErrors()
		AddError(ctx, RuntimeError{fmt.Sprintf("js vm error: %s", err.Error), "js"})
		return nil
	}
	if len(params) > 1 {
		//ctx.Log.Info("get", extractStringParam(params[1]))
		value, err = vm.Get(params[1].GetStringVal())
		if err != nil {
			ctx.Log().Error("event", "execute_function", "function", "js", "error", "vm_val_error", "params", params, "detail", err.Error())
			stats.IncErrors()
			AddError(ctx, RuntimeError{fmt.Sprintf("js vm value error: %s", err.Error), "js"})
			return nil
		}
	}
	var ret interface{}
	if value.IsString() {
		ret, err = value.ToString()
	} else if value.IsNumber() {
		var i64ret int64
		i64ret, err = value.ToInteger()
		ret = int(i64ret)
	} else if value.IsBoolean() {
		ret, err = value.ToBoolean()
	} else {
		ret = value.String()
	}
	if err != nil {
		ctx.Log().Error("event", "execute_function", "function", "js", "error", "vm_val_conv_error", "params", params, "detail", err.Error())
		stats.IncErrors()
		AddError(ctx, RuntimeError{fmt.Sprintf("js vm value conversion error: %s", err.Error), "js"})
		return nil
	}
	return ret
}

// fnCurl provides curl-like functionality to reach out to helper web services. This function usually has grave performance consequences.
func fnCurl(ctx Context, doc *JDoc, params []*JParam) interface{} {
	stats := ctx.Value(EelTotalStats).(*ServiceStats)
	if params == nil || len(params) < 2 || len(params) > 5 {
		ctx.Log().Error("event", "execute_function", "function", "curl", "error", "wrong_number_of_parameters", "params", params)
		stats.IncErrors()
		AddError(ctx, SyntaxError{fmt.Sprintf("wrong number of parameters in call to curl function"), "curl"})
		return nil
	}
	var err error
	retry := false
	if len(params) >= 5 {
		retry = params[4].GetBoolVal()
		if params[4].GetType() != TYPE_BOOL {
			stats.IncErrors()
			ctx.Log().Error("event", "execute_function", "function", "curl", "error", "non_boolean_parameter", "params", params)
			AddError(ctx, SyntaxError{"non boolean parameter in call to curl function", "curl"})
			return nil
		}
	}
<<<<<<< HEAD
	url := params[1].GetStringVal()
=======

	endpoint := extractStringParam(params[1])

	//urlencode query string
	parsed, _ := url.Parse(endpoint)
	parsed.RawQuery = parsed.Query().Encode()
	endpoint = parsed.String()

>>>>>>> 84128c51
	if ctx.ConfigValue("debug.url") != nil {
		endpoint = ctx.ConfigValue("debug.url").(string)
	}
	// compose http headers: at a minimum use trace header (if available), then add extra headers (if given in param #5)
	hmap := make(map[string]interface{})
	if len(params) >= 4 {
		if params[3].GetType() != TYPE_MAP {
			stats.IncErrors()
			ctx.Log().Error("event", "execute_function", "function", "curl", "error", "invalid_headers", "params", params)
			AddError(ctx, SyntaxError{fmt.Sprintf("invalid headers parameters in call to curl function"), "curl"})
		} else {
			hmap = params[3].GetMapVal()
		}
	}
	headers := make(map[string]string, 0)
	if hmap != nil {
		for k, v := range hmap {
			if s, ok := v.(string); ok {
				headers[k] = s
			}
		}
	}
	body := ""
	if len(params) >= 3 {
		body = params[2].GetStringVal()
	}
	ctx.AddLogValue("destination", "external_service")
	var resp string
	var status int
	if retry {
<<<<<<< HEAD
		resp, status, err = GetRetrier(ctx).RetryEndpoint(ctx, url, body, params[0].GetStringVal(), headers, nil)
	} else {
		resp, status, err = HitEndpoint(ctx, url, body, params[0].GetStringVal(), headers, nil)
=======
		resp, status, err = GetRetrier(ctx).RetryEndpoint(ctx, endpoint, body, extractStringParam(params[0]), headers, nil)
	} else {
		resp, status, err = HitEndpoint(ctx, endpoint, body, extractStringParam(params[0]), headers, nil)
>>>>>>> 84128c51
	}
	if err != nil {
		// this error will already be counted by hitEndpoint
		ctx.Log().Error("event", "execute_function", "function", "curl", "error", "unexpected_response", "status", strconv.Itoa(status), "detail", err.Error(), "response", resp, "params", params)
		AddError(ctx, NetworkError{endpoint, err.Error(), status})
		return nil
	}
	if status < 200 || status >= 300 {
		// this error will already be counted by hitEndpoint
		ctx.Log().Error("event", "execute_function", "function", "curl", "error", "unexpected_response", "status", strconv.Itoa(status), "response", resp, "params", params)
<<<<<<< HEAD
		AddError(ctx, NetworkError{url, "endpoint returned error", status})
=======
		AddError(ctx, NetworkError{endpoint, "endpoint returned error", status})
>>>>>>> 84128c51
		return nil
	}
	var res interface{}
	err = json.Unmarshal([]byte(resp), &res)
	if err != nil {
		return resp
	} else {
		return res
	}
}

// fnmHeader function to obtain http header value from incoming event by key.
func fnHeader(ctx Context, doc *JDoc, params []*JParam) interface{} {
	stats := ctx.Value(EelTotalStats).(*ServiceStats)
	if params == nil || len(params) > 1 {
		ctx.Log().Error("event", "execute_function", "function", "header", "error", "wrong_number_of_parameters", "params", params)
		stats.IncErrors()
		AddError(ctx, SyntaxError{"wrong number of parameters in call to header function", "header"})
		return ""
	}
	header := ctx.Value(EelRequestHeader)
	if header == nil {
		ctx.Log().Info("event", "execute_function", "function", "header", "message", "header_object_not_found")
		stats.IncErrors()
		AddError(ctx, RuntimeError{"header object not found in call to header function", "header"})
		return ""
	}
	h, ok := header.(http.Header)
	if !ok {
		ctx.Log().Info("event", "execute_function", "function", "header", "message", "header_object_not_valid")
		AddError(ctx, RuntimeError{"header object not valid in call to header function", "header"})
		stats.IncErrors()
		return ""
	}
	if len(params) == 1 && len(params[0].GetStringVal()) > 2 {
		key := params[0].GetStringVal()
		return h.Get(key)
	} else {
		return h
	}
}

// fnUuid return a new uuid.
func fnUuid(ctx Context, doc *JDoc, params []*JParam) interface{} {
	stats := ctx.Value(EelTotalStats).(*ServiceStats)
	if params == nil || params[0].GetStringVal() != "" {
		ctx.Log().Error("event", "execute_function", "function", "uuid", "error", "no_parameters_expected", "params", params)
		stats.IncErrors()
		AddError(ctx, SyntaxError{fmt.Sprintf("no parameters expected in call to uuid function"), "uuid"})
		return ""
	}
	uuid, err := NewUUID()
	if err != nil {
		ctx.Log().Error("event", "execute_function", "function", "uuid", "error", "uuid_generator", "params", params)
		stats.IncErrors()
		AddError(ctx, RuntimeError{fmt.Sprintf("uuid generator error in call to uuid function"), "uuid"})
		return ""
	}
	return uuid
}

// fnTraceId returns current tarce id used for logging.
func fnTraceId(ctx Context, doc *JDoc, params []*JParam) interface{} {
	stats := ctx.Value(EelTotalStats).(*ServiceStats)
	if params == nil || params[0].GetStringVal() != "" {
		ctx.Log().Error("event", "execute_function", "function", "traceid", "error", "no_parameters_expected", "params", params)
		stats.IncErrors()
		AddError(ctx, SyntaxError{fmt.Sprintf("no parameters expected in call to uuid function"), "traceid"})
		return ""
	}
	return ctx.LogValue("tx.traceId")
}

// fnTime return current time in nano-seconds.
func fnTime(ctx Context, doc *JDoc, params []*JParam) interface{} {
	stats := ctx.Value(EelTotalStats).(*ServiceStats)
	if params == nil || params[0].GetStringVal() != "" {
		ctx.Log().Error("event", "execute_function", "function", "time", "error", "no_parameters_expected", "params", params)
		stats.IncErrors()
		AddError(ctx, SyntaxError{fmt.Sprintf("no parameters expected in call to uuid function"), "time"})
		return ""
	}
	return time.Now().UnixNano()
}

// fnIdent is a function that does nothing. Somtimes interesting for debugging.
func fnIdent(ctx Context, doc *JDoc, params []*JParam) interface{} {
	stats := ctx.Value(EelTotalStats).(*ServiceStats)
	if params == nil || len(params) != 1 {
		ctx.Log().Error("event", "execute_function", "function", "ident", "error", "wrong_number_of_parameters", "params", params)
		stats.IncErrors()
		AddError(ctx, SyntaxError{fmt.Sprintf("wrong number of parameters in call to ident function"), "ident"})
		return ""
	}
	return params[0].GetVal()
}

// fnUpper function to uppercase a string.
func fnUpper(ctx Context, doc *JDoc, params []*JParam) interface{} {
	stats := ctx.Value(EelTotalStats).(*ServiceStats)
	if params == nil || len(params) != 1 {
		ctx.Log().Error("event", "execute_function", "function", "upper", "error", "wrong_number_of_parameters", "params", params)
		stats.IncErrors()
		AddError(ctx, SyntaxError{fmt.Sprintf("wrong number of parameters in call to upper function"), "upper"})
		return ""
	}
	if params[0].GetType() != TYPE_STRING {
		stats.IncErrors()
		ctx.Log().Error("event", "execute_function", "function", "upper", "error", "non_string_parameter", "params", params)
		AddError(ctx, SyntaxError{fmt.Sprintf("non string parameter in call to upper function"), "upper"})
	}
	return strings.ToUpper(params[0].GetStringVal())
}

// fnLower function to lowercase a string.
func fnLower(ctx Context, doc *JDoc, params []*JParam) interface{} {
	stats := ctx.Value(EelTotalStats).(*ServiceStats)
	if params == nil || len(params) != 1 {
		ctx.Log().Error("event", "execute_function", "function", "lower", "error", "wrong_number_of_parameters", "params", params)
		stats.IncErrors()
		AddError(ctx, SyntaxError{fmt.Sprintf("wrong number of parameters in call to lower function"), "lower"})
		return ""
	}
	if params[0].GetType() != TYPE_STRING {
		stats.IncErrors()
		ctx.Log().Error("event", "execute_function", "function", "lower", "error", "non_string_parameter", "params", params)
		AddError(ctx, SyntaxError{fmt.Sprintf("non string parameter in call to lower function"), "lower"})
	}
	return strings.ToLower(params[0].GetStringVal())
}

// fnSubstr function to lowercase a string.
func fnSubstr(ctx Context, doc *JDoc, params []*JParam) interface{} {
	stats := ctx.Value(EelTotalStats).(*ServiceStats)
	if params == nil || len(params) != 3 {
		ctx.Log().Error("event", "execute_function", "function", "substr", "error", "wrong_number_of_parameters", "params", params)
		stats.IncErrors()
		AddError(ctx, SyntaxError{fmt.Sprintf("wrong number of parameters in call to substr function"), "substr"})
		return ""
	}
	if params[1].GetType() != TYPE_INT {
		ctx.Log().Error("event", "execute_function", "function", "substr", "error", "param_not_int", "params")
		stats.IncErrors()
		AddError(ctx, SyntaxError{fmt.Sprintf("non int parameters in call to substr function"), "substr"})
		return ""
	}
	i := params[1].GetIntVal()
	if params[2].GetType() != TYPE_INT {
		ctx.Log().Error("event", "execute_function", "function", "substr", "error", "param_not_int", "params")
		stats.IncErrors()
		AddError(ctx, SyntaxError{fmt.Sprintf("non int parameters in call to substr function"), "substr"})
		return ""
	}
	j := params[2].GetIntVal()
	if params[0].GetType() != TYPE_STRING {
		stats.IncErrors()
		ctx.Log().Error("event", "execute_function", "function", "substr", "error", "non_string_parameter", "params", params)
		AddError(ctx, SyntaxError{fmt.Sprintf("non string parameter in call to substr function"), "substr"})
	}
	return params[0].GetStringVal()[i:j]
}

// fnEval function to exaluate a jpath expression agains current document or against a document passed in as parameter. Often useful in combination with fnCurl.
func fnEval(ctx Context, doc *JDoc, params []*JParam) interface{} {
	stats := ctx.Value(EelTotalStats).(*ServiceStats)
	if params == nil || len(params) == 0 || len(params) > 2 {
		ctx.Log().Error("event", "execute_function", "function", "eval", "error", "wrong_number_of_parameters", "params", params)
		stats.IncErrors()
		AddError(ctx, SyntaxError{fmt.Sprintf("wrong number of parameters in call to eval function"), "eval"})
		return ""
	} else if len(params) == 1 {
		return doc.EvalPath(ctx, params[0].GetStringVal())
	} else {
		ldoc := params[1].GetJDocVal()
		if params[1].GetType() == TYPE_NULL {
			ctx.Log().Error("event", "execute_function", "function", "eval", "error", "json_expected", "params", params)
			stats.IncErrors()
			AddError(ctx, SyntaxError{fmt.Sprintf("non json parameters in call to eval function"), "eval"})
			return ""
		}
		return ldoc.EvalPath(ctx, params[0].GetStringVal())
	}
}

// fnLen functions returns length of parameter.
func fnLen(ctx Context, doc *JDoc, params []*JParam) interface{} {
	stats := ctx.Value(EelTotalStats).(*ServiceStats)
	if params == nil || len(params) != 1 {
		ctx.Log().Error("event", "execute_function", "function", "len", "error", "wrong_number_of_parameters", "params", params)
		stats.IncErrors()
		AddError(ctx, SyntaxError{fmt.Sprintf("wrong number of parameters in call to len function"), "len"})
		return nil
	}
	obj := params[0].GetVal()
	switch obj.(type) {
	case int:
		return 1
	case int32:
		return 1
	case int64:
		return 1
	case float32:
		return 1
	case float64:
		return 1
	case string:
		return len(obj.(string))
	case []interface{}:
		return len(obj.([]interface{}))
	case map[string]interface{}:
		return len(obj.(map[string]interface{}))
	}
	return 0
}

// fnJoin functions joins two JSON documents given as parameters and returns results.
func fnJoin(ctx Context, doc *JDoc, params []*JParam) interface{} {
	stats := ctx.Value(EelTotalStats).(*ServiceStats)
	if params == nil || len(params) != 2 {
		ctx.Log().Error("event", "execute_function", "function", "join", "error", "wrong_number_of_parameters", "params", params)
		stats.IncErrors()
		AddError(ctx, SyntaxError{fmt.Sprintf("wrong number of parameters in call to join function"), "join"})
		return nil
	}
	if params[0].GetType() != TYPE_MAP && params[0].GetType() != TYPE_ARRAY {
		ctx.Log().Error("event", "execute_function", "function", "join", "error", "non_json_parameter", "params", params)
		stats.IncErrors()
		AddError(ctx, SyntaxError{fmt.Sprintf("non json parameters in call to join function"), "join"})
		return nil
	}
	docA := params[0].GetJDocVal()
	if params[1].GetType() != TYPE_MAP && params[1].GetType() != TYPE_ARRAY {
		ctx.Log().Error("event", "execute_function", "function", "join", "error", "non_json_parameter", "params", params)
		stats.IncErrors()
		AddError(ctx, SyntaxError{fmt.Sprintf("non json parameters in call to join function"), "join"})
		return nil
	}
	docB := params[1].GetJDocVal()
	var section interface{}
	section = docA.GetOriginalObject()
	switch section.(type) {
	// not sure any more if we really want an iterative join
	// apply sub-transformation iteratively to all array elements
	//case []interface{}:
	//	for i, a := range section.([]interface{}) {
	//		littleDoc, err := NewJDocFromInterface(a)
	//		if err != nil {
	//			ctx.Log().Error("event", "execute_function", "function", "join", "error", err.Error(), "params", params)
	//			stats.IncErrors()
	//			return ""
	//		}
	//		m := docA.merge(littleDoc.GetOriginalObject(), docB.GetOriginalObject())
	//		if m == nil {
	//			ctx.Log().Error("event", "execute_function", "function", "join", "error", "merge_failed", "params", params)
	//			stats.IncErrors()
	//			return ""
	//		}
	//		section.([]interface{})[i] = m
	//	}
	//	return section
	// apply sub-transformation to single sub-section of document
	default:
		m := docA.merge(docA.GetOriginalObject(), docB.GetOriginalObject())
		if m == nil {
			ctx.Log().Error("event", "execute_function", "function", "join", "error", "merge_failed", "params", params)
			stats.IncErrors()
			AddError(ctx, RuntimeError{fmt.Sprintf("merge failed in call to join function"), "join"})
			return nil
		}
		docC, err := NewJDocFromInterface(m)
		if err != nil {
			ctx.Log().Error("event", "execute_function", "function", "join", "error", "invalid_merge_json", "params", params)
			stats.IncErrors()
			AddError(ctx, RuntimeError{fmt.Sprintf("non json merge result in call to join function"), "join"})
			return nil
		}
		return docC.GetOriginalObject()
	}
}

// fnProp function pulls property from custom properties section in config.json.
func fnProp(ctx Context, doc *JDoc, params []*JParam) interface{} {
	stats := ctx.Value(EelTotalStats).(*ServiceStats)
	if params == nil || len(params) != 1 {
		ctx.Log().Error("event", "execute_function", "function", "prop", "error", "wrong_number_of_parameters", "params", params)
		stats.IncErrors()
		AddError(ctx, SyntaxError{fmt.Sprintf("wrong number of parameters in call to prop function"), "prop"})
		return ""
	}
	cp := GetCustomProperties(ctx)
	if cp != nil {
		if val, ok := cp[params[0].GetStringVal()]; ok {
			return val
		}
	}
	props := GetConfig(ctx).CustomProperties
	if props == nil || props[params[0].GetStringVal()] == nil {
		ctx.Log().Error("event", "execute_function", "function", "prop", "error", "property_not_found", "params", params)
		stats.IncErrors()
		AddError(ctx, RuntimeError{fmt.Sprintf("property %s not found in call to prop function", params[0].GetStringVal()), "prop"})
		return ""
	}
	//TODO: check logic
	return doc.ParseExpression(ctx, props[params[0].GetStringVal()])
}

// fnTenant return current tenant.
func fnTenant(ctx Context, doc *JDoc, params []*JParam) interface{} {
	stats := ctx.Value(EelTotalStats).(*ServiceStats)
	if params == nil || params[0].GetStringVal() != "" {
		ctx.Log().Error("event", "execute_function", "function", "tenant", "error", "no_parameters_expected", "params", params)
		stats.IncErrors()
		AddError(ctx, SyntaxError{fmt.Sprintf("no parameters expected in call to tenant function"), "tenant"})
		return ""
	}
	h := GetCurrentHandlerConfig(ctx)
	if h == nil {
		ctx.Log().Error("event", "execute_function", "function", "tenant", "error", "no_handler", "params", params)
		stats.IncErrors()
		AddError(ctx, RuntimeError{fmt.Sprintf("current handler not found in call to tenant function"), "tenant"})
		return ""
	}
	return h.TenantId
}

// fnTransform function applies transformation (given by name) to current document.
func fnTransform(ctx Context, doc *JDoc, params []*JParam) interface{} {
	stats := ctx.Value(EelTotalStats).(*ServiceStats)
	if params == nil || len(params) == 0 || len(params) > 4 {
		ctx.Log().Error("event", "execute_function", "function", "transform", "error", "wrong_number_of_parameters", "params", params)
		stats.IncErrors()
		AddError(ctx, SyntaxError{fmt.Sprintf("wrong number of parameters in call to transform function"), "transform"})
		return nil
	}
	h := GetCurrentHandlerConfig(ctx)
	if h == nil {
		ctx.Log().Error("event", "execute_function", "function", "transform", "error", "no_handler", "params", params)
		stats.IncErrors()
		AddError(ctx, RuntimeError{fmt.Sprintf("current handler not found in call to transform function"), "transform"})
		return nil
	}
	if h.Transformations == nil {
		ctx.Log().Error("event", "execute_function", "function", "transform", "error", "no_named_transformations", "params", params)
		stats.IncErrors()
		AddError(ctx, RuntimeError{fmt.Sprintf("no named transformations found in call to transform function"), "transform"})
		return nil
	}
	t := h.Transformations[params[0].GetStringVal()]
	if t == nil {
		ctx.Log().Error("event", "execute_function", "function", "transform", "error", "unknown_transformation", "params", params)
		stats.IncErrors()
		AddError(ctx, RuntimeError{fmt.Sprintf("no named transformation %s found in call to transform function", params[0].GetStringVal()), "transform"})
		return nil
	}
	var section interface{}
	section = doc.GetOriginalObject()
	if len(params) >= 2 {
		section = params[1].GetVal()
	}
	var pattern *JDoc
	if len(params) >= 3 {
		if params[2].GetType() == TYPE_MAP || params[2].GetType() == TYPE_ARRAY {
			pattern = params[2].GetJDocVal()
		}
	}
	var join *JDoc
	if len(params) == 4 {
		if params[3].GetType() == TYPE_MAP || params[3].GetType() == TYPE_ARRAY {
			join = params[3].GetJDocVal()
		}
	}
	if pattern != nil {
		c, _ := doc.contains(section, pattern.GetOriginalObject(), 0)
		if !c {
			return section
		}
	}
	if join != nil {
		section = doc.merge(join.GetOriginalObject(), section)
	}
	littleDoc, err := NewJDocFromInterface(section)
	if err != nil {
		ctx.Log().Error("event", "execute_function", "function", "transform", "error", err.Error(), "params", params)
		stats.IncErrors()
		AddError(ctx, RuntimeError{fmt.Sprintf("transformation error in call to transform function"), "transform"})
		return nil
	}
	var littleRes *JDoc
	if t.IsTransformationByExample {
		littleRes = littleDoc.ApplyTransformationByExample(ctx, t.t)
	} else {
		littleRes = littleDoc.ApplyTransformation(ctx, t.t)
	}
	return littleRes.GetOriginalObject()
}

// fnTransform function applies transformation (given by name) to current document.
func fnITransform(ctx Context, doc *JDoc, params []*JParam) interface{} {
	stats := ctx.Value(EelTotalStats).(*ServiceStats)
	if params == nil || len(params) == 0 || len(params) > 4 {
		ctx.Log().Error("event", "execute_function", "function", "itransform", "error", "wrong_number_of_parameters", "params", params)
		stats.IncErrors()
		AddError(ctx, SyntaxError{fmt.Sprintf("wrong number of parameters in call to itransform function"), "itransform"})
		return nil
	}
	h := GetCurrentHandlerConfig(ctx)
	if h == nil {
		ctx.Log().Error("event", "execute_function", "function", "itransform", "error", "no_handler", "params", params)
		stats.IncErrors()
		AddError(ctx, RuntimeError{fmt.Sprintf("current handler not found in call to itransform function"), "itransform"})
		return nil
	}
	if h.Transformations == nil {
		ctx.Log().Error("event", "execute_function", "function", "itransform", "error", "no_named_transformations", "params", params)
		stats.IncErrors()
		AddError(ctx, RuntimeError{fmt.Sprintf("no named transformations found in call to itransform function"), "itransform"})
		return nil
	}
	t := h.Transformations[params[0].GetStringVal()]
	if t == nil {
		ctx.Log().Error("event", "execute_function", "function", "itransform", "error", "unknown_transformation", "params", params)
		stats.IncErrors()
		AddError(ctx, RuntimeError{fmt.Sprintf("no named transformation %s found in call to itransform function", params[0].GetStringVal()), "itransform"})
		return nil
	}
	var section interface{}
	section = doc.GetOriginalObject()
	if len(params) >= 2 {
		section = params[1].GetVal()
	}
	var pattern *JDoc
	if len(params) >= 3 {
		if params[2].GetType() == TYPE_MAP || params[2].GetType() == TYPE_ARRAY {
			pattern = params[2].GetJDocVal()
		}
	}
	var join *JDoc
	if len(params) == 4 && params[3].GetType() != TYPE_NULL {
		if params[3].GetType() == TYPE_MAP || params[3].GetType() == TYPE_ARRAY {
			join = params[3].GetJDocVal()
		}
	}
	switch section.(type) {
	// apply sub-transformation iteratively to all array elements
	case []interface{}:
		for i, a := range section.([]interface{}) {
			if pattern != nil {
				c, _ := doc.contains(a, pattern.GetOriginalObject(), 0)
				if !c {
					continue
				}
			}
			if join != nil {
				a = doc.merge(join.GetOriginalObject(), a)
			}
			littleDoc, err := NewJDocFromInterface(a)
			if err != nil {
				ctx.Log().Error("event", "execute_function", "function", "itransform", "error", err.Error(), "params", params)
				stats.IncErrors()
				AddError(ctx, RuntimeError{fmt.Sprintf("transformation error in call to itransform function"), "itransform"})
				return nil
			}
			var littleRes *JDoc
			if t.IsTransformationByExample {
				littleRes = littleDoc.ApplyTransformationByExample(ctx, t.t)
			} else {
				littleRes = littleDoc.ApplyTransformation(ctx, t.t)
			}
			//ctx.Log().Info("item_in", a, "item_out", littleRes.StringPretty(), "path", extractStringParam(params[2]), "idx", i)
			section.([]interface{})[i] = littleRes.GetOriginalObject()
		}
		return section
	/*case map[string]interface{}:
	for k, v := range section.(map[string]interface{}) {
		if pattern != nil {
			c, _ := doc.contains(v, pattern.GetOriginalObject(), 0)
			if !c {
				continue
			}
		}
		if join != nil {
			v = doc.merge(join.GetOriginalObject(), v)
		}
		//ctx.Log().Info("A", a, "MERGED", amerged, "JOIN", join.GetOriginalObject())
		littleDoc, err := NewJDocFromInterface(v)
		if err != nil {
			ctx.Log().Error("event", "execute_function", "function", "itransform", "error", err.Error(), "params", params)
			stats.IncErrors()
			return ""
		}
		var littleRes *JDoc
		if t.IsTransformationByExample {
			littleRes = littleDoc.ApplyTransformationByExample(ctx, t.t)
		} else {
			littleRes = littleDoc.ApplyTransformation(ctx, t.t)
		}
		//ctx.Log().Info("item_in", a, "item_out", littleRes.StringPretty(), "path", extractStringParam(params[2]), "idx", i)
		section.(map[string]interface{})[k] = littleRes.GetOriginalObject()
	}
	return section*/
	// apply sub-transformation to single sub-section of document
	default:
		if pattern != nil {
			c, _ := doc.contains(section, pattern.GetOriginalObject(), 0)
			if !c {
				return section
			}
		}
		if join != nil {
			section = doc.merge(join.GetOriginalObject(), section)
		}
		littleDoc, err := NewJDocFromInterface(section)
		if err != nil {
			ctx.Log().Error("event", "execute_function", "function", "itransform", "error", err.Error(), "params", params)
			stats.IncErrors()
			AddError(ctx, RuntimeError{fmt.Sprintf("transformation error in call to itransform function: %s", err.Error()), "itransform"})
			return nil
		}
		var littleRes *JDoc
		if t.IsTransformationByExample {
			littleRes = littleDoc.ApplyTransformationByExample(ctx, t.t)
		} else {
			littleRes = littleDoc.ApplyTransformation(ctx, t.t)
		}
		return littleRes.GetOriginalObject()
	}
}

// fnFormat function provides human readable string for a timestamp relative to a given time zone. Follows go conventions.
func fnFormat(ctx Context, doc *JDoc, params []*JParam) interface{} {
	stats := ctx.Value(EelTotalStats).(*ServiceStats)
	if params == nil || len(params) == 0 || len(params) > 3 {
		ctx.Log().Error("event", "execute_function", "function", "format", "error", "wrong_number_of_parameters", "params", params)
		stats.IncErrors()
		AddError(ctx, SyntaxError{fmt.Sprintf("wrong number of parameters in call to format function"), "format"})
		return ""
	}
	ts := time.Now()
	if len(params) >= 1 {
		if params[0].GetType() != TYPE_INT {
			ctx.Log().Error("event", "execute_function", "function", "format", "error", "time_stamp_expected", "params", params)
			stats.IncErrors()
			AddError(ctx, SyntaxError{fmt.Sprintf("time stamp parameter expected in call to format function"), "format"})
			return ""
		}
		ms := params[0].GetIntVal()
		ts = time.Unix(int64(ms/1000), 0)
	}
	layout := "3:04pm"
	if len(params) >= 2 {
		layout = params[1].GetStringVal()
	}
	if len(params) == 3 {
		tz, err := time.LoadLocation(params[2].GetStringVal())
		if err == nil {
			ts = ts.In(tz)
		} else {
			ctx.Log().Error("event", "failed_loading_location", "location", params[2].GetStringVal(), "error", err.Error())
			AddError(ctx, RuntimeError{fmt.Sprintf("failed loading location %s", params[2].GetStringVal()), "format"})
		}
	}
	return ts.Format(layout)
}

// fnTrue convenience function which always retrurns true.
func fnTrue(ctx Context, doc *JDoc, params []*JParam) interface{} {
	stats := ctx.Value(EelTotalStats).(*ServiceStats)
	if params == nil || params[0].GetStringVal() != "" {
		ctx.Log().Error("event", "execute_function", "function", "true", "error", "wrong_number_of_parameters", "params", params)
		stats.IncErrors()
		AddError(ctx, SyntaxError{fmt.Sprintf("no parameters expected in call to true function"), "true"})
		return ""
	}
	return true
}

// fnFalse convenience function which always retrurns false.
func fnFalse(ctx Context, doc *JDoc, params []*JParam) interface{} {
	stats := ctx.Value(EelTotalStats).(*ServiceStats)
	if params == nil || params[0].GetStringVal() != "" {
		ctx.Log().Error("event", "execute_function", "function", "false", "error", "wrong_number_of_parameters", "params", params)
		stats.IncErrors()
		AddError(ctx, SyntaxError{fmt.Sprintf("no parameters expected in call to false function"), "false"})
		return ""
	}
	return false
}

// fnExists returns true if a particular path exists in a json document.
func fnExists(ctx Context, doc *JDoc, params []*JParam) interface{} {
	stats := ctx.Value(EelTotalStats).(*ServiceStats)
	if params == nil || len(params) == 0 || len(params) > 2 {
		ctx.Log().Error("event", "execute_function", "function", "exists", "error", "wrong_number_of_parameters", "params", params)
		stats.IncErrors()
		AddError(ctx, SyntaxError{fmt.Sprintf("wrong number of parameters in call to exists function"), "exists"})
		return false
	}

	if len(params) == 2 {
		if params[1].GetType() != TYPE_MAP && params[1].GetType() != TYPE_ARRAY {
			ctx.Log().Error("event", "execute_function", "function", "exists", "error", "non_json_parameter", "params", params)
			stats.IncErrors()
			AddError(ctx, SyntaxError{fmt.Sprintf("non json parameters in call to exists function"), "exists"})
			return false
		}
		doc = params[1].GetJDocVal()
	}
	if params[0].GetType() != TYPE_STRING {
		ctx.Log().Error("event", "execute_function", "function", "exists", "error", "non_string_parameter", "params", params)
		stats.IncErrors()
		AddError(ctx, SyntaxError{fmt.Sprintf("non string parameters in call to exists function"), "exists"})
		return false
	}
	return doc.HasPath(params[0].GetStringVal())
}

// ExecuteFunction executes a function on a given JSON document with given parameters.
func (f *JFunction) ExecuteFunction(ctx Context, doc *JDoc, params []*JParam) interface{} {
	return f.fn(ctx, doc, params)
}<|MERGE_RESOLUTION|>--- conflicted
+++ resolved
@@ -600,11 +600,7 @@
 		}
 	}
 	if len(params)%3 == 1 {
-<<<<<<< HEAD
 		return params[len(params)-1].GetVal()
-=======
-		return extractStringParam(params[len(params)-1])
->>>>>>> 84128c51
 	}
 	return ""
 }
@@ -681,18 +677,13 @@
 			return nil
 		}
 	}
-<<<<<<< HEAD
-	url := params[1].GetStringVal()
-=======
-
-	endpoint := extractStringParam(params[1])
+	endpoint := params[1].GetStringVal()
 
 	//urlencode query string
 	parsed, _ := url.Parse(endpoint)
 	parsed.RawQuery = parsed.Query().Encode()
 	endpoint = parsed.String()
 
->>>>>>> 84128c51
 	if ctx.ConfigValue("debug.url") != nil {
 		endpoint = ctx.ConfigValue("debug.url").(string)
 	}
@@ -723,15 +714,9 @@
 	var resp string
 	var status int
 	if retry {
-<<<<<<< HEAD
-		resp, status, err = GetRetrier(ctx).RetryEndpoint(ctx, url, body, params[0].GetStringVal(), headers, nil)
+		resp, status, err = GetRetrier(ctx).RetryEndpoint(ctx, endpoint, body, params[0].GetStringVal(), headers, nil)
 	} else {
-		resp, status, err = HitEndpoint(ctx, url, body, params[0].GetStringVal(), headers, nil)
-=======
-		resp, status, err = GetRetrier(ctx).RetryEndpoint(ctx, endpoint, body, extractStringParam(params[0]), headers, nil)
-	} else {
-		resp, status, err = HitEndpoint(ctx, endpoint, body, extractStringParam(params[0]), headers, nil)
->>>>>>> 84128c51
+		resp, status, err = HitEndpoint(ctx, endpoint, body, params[0].GetStringVal(), headers, nil)
 	}
 	if err != nil {
 		// this error will already be counted by hitEndpoint
@@ -742,11 +727,7 @@
 	if status < 200 || status >= 300 {
 		// this error will already be counted by hitEndpoint
 		ctx.Log().Error("event", "execute_function", "function", "curl", "error", "unexpected_response", "status", strconv.Itoa(status), "response", resp, "params", params)
-<<<<<<< HEAD
-		AddError(ctx, NetworkError{url, "endpoint returned error", status})
-=======
 		AddError(ctx, NetworkError{endpoint, "endpoint returned error", status})
->>>>>>> 84128c51
 		return nil
 	}
 	var res interface{}
