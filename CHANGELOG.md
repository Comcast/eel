--- conflicted
+++ resolved
@@ -9,11 +9,7 @@
 ## [1.15](https://github.com/Comcast/eel/compare/v1.14...v1.15) - 2017-12-01
 
 ### Fixed
-<<<<<<< HEAD
-* Update retry to not retry for 300 and 400 
-=======
 * Update retry to not retry for 300 and 400
->>>>>>> 66031e38
 
 ## [1.14](https://github.com/Comcast/eel/compare/v1.13...v1.14) - 2017-11-08
 
