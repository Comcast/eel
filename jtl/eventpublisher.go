/**
 * Copyright 2015 Comcast Cable Communications Management, LLC
 *
 * Licensed under the Apache License, Version 2.0 (the "License");
 * you may not use this file except in compliance with the License.
 * You may obtain a copy of the License at
 *
 *   http://www.apache.org/licenses/LICENSE-2.0
 *
 * Unless required by applicable law or agreed to in writing, software
 * distributed under the License is distributed on an "AS IS" BASIS,
 * WITHOUT WARRANTIES OR CONDITIONS OF ANY KIND, either express or implied.
 * See the License for the specific language governing permissions and
 * limitations under the License.
 */

package jtl

import (
	. "github.com/Comcast/eel/util"
)

type (
	// EventPublisher is the common interface for all event publishers
	EventPublisher interface {
		// Publish sends the transformed event payload to the desired endpoint using the appropriate protocol (for example, HTTP POST).
		Publish() (string, error)
		SetEndpoint(endpoint string)
		GetEndpoint() string
		SetDebug(debug bool)
		GetDebug() bool
		SetPayload(payload string)
		GetPayload() string
		SetAuthInfo(auth map[string]string)
		GetProtocol() string
		GetApi() string
		SetHeaders(headers map[string]string)
		GetHeaders() map[string]string
		SetVerb(verb string)
		GetVerb() string
		SetPath(path string)
		GetPath() string
		GetUrl() string
		SetPayloadParsed(event *JDoc)
		GetPayloadParsed() *JDoc
		GetErrors() []error
		SetAsyncReplyTo(replyTo map[string]string)
		GetAsyncReplyTo() map[string]string
<<<<<<< HEAD
	}
	KafkaEventPublisher interface {
		EventPublisher
=======
>>>>>>> fbc64eff
		SetTopic(topic string)
		GetTopic() string
		SetPartition([]int32)
		GetPartition() []int32
	}
)

var publisherMap = make(map[string]NewPublisher, 0)

type NewPublisher func(ctx Context) EventPublisher

func init() {
	publisherMap["http"] = NewHttpPublisher
	publisherMap["null"] = NewNullPublisher
}

// RegisterEventPublisher registers an external event publisher implementation for a new protocol
func RegisterEventPublisher(newPublisher NewPublisher, protocol string) {
	// maybe return an error if a publisher is already registered
	publisherMap[protocol] = newPublisher
}

// UnregisterEventPublisher removes a publisher implementation
func UnregisterEventPublisher(protocol string) {
	delete(publisherMap, protocol)
}

// NewEventPublisher factory method to return matching publisher for a given protocol
func NewEventPublisher(ctx Context, protocol string) EventPublisher {
	if newPublisher, ok := publisherMap[protocol]; ok {
		return newPublisher(ctx)
	}
	return nil
}<|MERGE_RESOLUTION|>--- conflicted
+++ resolved
@@ -46,12 +46,6 @@
 		GetErrors() []error
 		SetAsyncReplyTo(replyTo map[string]string)
 		GetAsyncReplyTo() map[string]string
-<<<<<<< HEAD
-	}
-	KafkaEventPublisher interface {
-		EventPublisher
-=======
->>>>>>> fbc64eff
 		SetTopic(topic string)
 		GetTopic() string
 		SetPartition([]int32)
